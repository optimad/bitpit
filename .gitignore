--- conflicted
+++ resolved
@@ -1,10 +1,4 @@
 /build
-<<<<<<< HEAD
 .settings
-.project
 .cproject
-=======
-.cproject
-.project
-.settings
->>>>>>> 66adb311
+.project