/*---------------------------------------------------------------------------*\
 *
 *  bitpit
 *
 *  Copyright (C) 2015-2021 OPTIMAD engineering Srl
 *
 *  -------------------------------------------------------------------------
 *  License
 *  This file is part of bitpit.
 *
 *  bitpit is free software: you can redistribute it and/or modify it
 *  under the terms of the GNU Lesser General Public License v3 (LGPL)
 *  as published by the Free Software Foundation.
 *
 *  bitpit is distributed in the hope that it will be useful, but WITHOUT
 *  ANY WARRANTY; without even the implied warranty of MERCHANTABILITY or
 *  FITNESS FOR A PARTICULAR PURPOSE. See the GNU Lesser General Public
 *  License for more details.
 *
 *  You should have received a copy of the GNU Lesser General Public License
 *  along with bitpit. If not, see <http://www.gnu.org/licenses/>.
 *
\*---------------------------------------------------------------------------*/


# include <mpi.h>

//Standard Template Library
# include <ctime>
# include <chrono>

// bitpit
# include "bitpit_IO.hpp"
# include "bitpit_surfunstructured.hpp"
# include "bitpit_volcartesian.hpp"
# include "bitpit_voloctree.hpp"
# include "bitpit_volunstructured.hpp"
# include "bitpit_levelset.hpp"

/*!
 * Generate segmentation.
 *
 * \param name is the name of the segmentation
 * \result The generated segmentation.
 */
std::unique_ptr<bitpit::SurfUnstructured> generateSegmentation(const std::string &name)
{
    // Input geometry
    std::unique_ptr<bitpit::SurfUnstructured> segmentation( new bitpit::SurfUnstructured(2, MPI_COMM_NULL) );

    segmentation->importSTL("./data/cube.stl", true);

    segmentation->deleteCoincidentVertices();
    segmentation->initializeAdjacencies();

    segmentation->getVTK().setName(name);

    return segmentation;
}

/*!
 * Generate the Octree mesh.
 *
 * \result The generated Octree mesh.
 */
std::unique_ptr<bitpit::VolOctree> generateOctreeMesh(const bitpit::SurfUnstructured &segmentation)
{
    int dimensions = 3;

    std::array<double, 3> segmentationMin;
    std::array<double, 3> segmentationMax;
    segmentation.getBoundingBox(segmentationMin, segmentationMax);

    std::array<double, 3> delta = segmentationMax - segmentationMin;
    segmentationMin -= 0.1 * delta;
    segmentationMax += 0.1 * delta;
    delta = segmentationMax - segmentationMin;

    std::array<double, 3> origin = segmentationMin;

    double length = 0.;
    for (int i = 0; i < 3; ++i) {
        length = std::max(length, segmentationMax[i] - segmentationMin[i]);
    };

    double dh = length / 16;

    std::unique_ptr<bitpit::VolOctree> mesh(new bitpit::VolOctree(dimensions, origin, length, dh, MPI_COMM_WORLD));

    return mesh;
}

/*!
 * Generate the Octree mesh.
 *
 * \result The generated Octree mesh.
 */
std::unique_ptr<bitpit::VolUnstructured> generateUnstructuredMesh(const bitpit::SurfUnstructured &segmentation)
{
    int dimensions = 3;

    std::array<double, 3> segmentationMin;
    std::array<double, 3> segmentationMax;
    segmentation.getBoundingBox(segmentationMin, segmentationMax);

    std::array<double, 3> delta = segmentationMax - segmentationMin;
    segmentationMin -= 0.1 * delta;
    segmentationMax += 0.1 * delta;
    delta = segmentationMax - segmentationMin;

    std::array<int, 3> nCells    = {{64, 64, 64}};
    std::array<int, 3> nVertices = {{nCells[0] + 1, nCells[1] + 1, nCells[2] + 1}};

    // Create patch
    std::unique_ptr<bitpit::VolUnstructured> mesh(new bitpit::VolUnstructured(dimensions, MPI_COMM_WORLD));
    mesh->setVertexAutoIndexing(false);

    // Create vertices
    if (mesh->getRank() == 0) {
        for (int i = 0; i < nVertices[0]; ++i) {
            double x = segmentationMin[0] + delta[0] / nCells[0] * i;
            for (int j = 0; j < nVertices[1]; ++j) {
                double y = segmentationMin[1] + delta[1] / nCells[1] * j;
                for (int k = 0; k < nVertices[2]; ++k) {
                    double z = segmentationMin[2] + delta[2] / nCells[2] * k;

                    long vertexId = i + nVertices[0] * j + nVertices[0] * nVertices[1] * k;

                    mesh->addVertex({{x, y, z}}, vertexId);

                }
            }
        }
    }

    // Create cells
    if (mesh->getRank() == 0) {
        std::unordered_set<long> customCellIds;
        customCellIds.insert(171039);
        customCellIds.insert(187359);

        int cellConnectSize = bitpit::ReferenceElementInfo::MAX_ELEM_VERTICES;
        std::vector<long> cellConnect(cellConnectSize);
        for (int i = 0; i < nCells[0]; ++i) {
            for (int j = 0; j < nCells[1]; ++j) {
                for (int k = 0; k < nCells[2]; ++k) {
                    long cellId = i + nCells[0] * j + nCells[0] * nCells[1] * k;
                    if (customCellIds.count(cellId) != 0) {
                        continue;
                    }

                    cellConnect[0] =       i + nVertices[0] *       j + nVertices[0] * nVertices[1] *       k;
                    cellConnect[1] = (i + 1) + nVertices[0] *       j + nVertices[0] * nVertices[1] *       k;
                    cellConnect[2] = (i + 1) + nVertices[0] * (j + 1) + nVertices[0] * nVertices[1] *       k;
                    cellConnect[3] =       i + nVertices[0] * (j + 1) + nVertices[0] * nVertices[1] *       k;
                    cellConnect[4] =       i + nVertices[0] *       j + nVertices[0] * nVertices[1] * (k + 1);
                    cellConnect[5] = (i + 1) + nVertices[0] *       j + nVertices[0] * nVertices[1] * (k + 1);
                    cellConnect[6] = (i + 1) + nVertices[0] * (j + 1) + nVertices[0] * nVertices[1] * (k + 1);
                    cellConnect[7] =       i + nVertices[0] * (j + 1) + nVertices[0] * nVertices[1] * (k + 1);

                    mesh->addCell(bitpit::ElementType::HEXAHEDRON, cellConnect, cellId);
                }
            }
        }

        cellConnect[0] = 176377;
        cellConnect[1] = 176442;
        cellConnect[2] = 180602;
        cellConnect[3] = 180667;
        cellConnect[4] = 176376;
        cellConnect[5] = 176441;
        cellConnect[6] = 180601;
        cellConnect[7] = 180666 ;
        mesh->addCell(bitpit::ElementType::VOXEL, cellConnect);

        std::vector<long> faceStream(31);
        faceStream[ 0] = 6;
        faceStream[ 1] = 4;
        faceStream[ 2] = 197437;
        faceStream[ 3] = 193212;
        faceStream[ 4] = 193277;
        faceStream[ 5] = 197502;
        faceStream[ 6] = 4;
        faceStream[ 7] = 193212;
        faceStream[ 8] = 193211;
        faceStream[ 9] = 193276;
        faceStream[10] = 193277;
        faceStream[11] = 4;
        faceStream[12] = 197436;
        faceStream[13] = 197437;
        faceStream[14] = 197502;
        faceStream[15] = 197501;
        faceStream[16] = 4;
        faceStream[17] = 197502;
        faceStream[18] = 193277;
        faceStream[19] = 193276;
        faceStream[20] = 197501;
        faceStream[21] = 4;
        faceStream[22] = 197436;
        faceStream[23] = 193211;
        faceStream[24] = 193212;
        faceStream[25] = 197437;
        faceStream[26] = 4;
        faceStream[27] = 193211;
        faceStream[28] = 197436;
        faceStream[29] = 197501;
        faceStream[30] = 193276;
        mesh->addCell(bitpit::ElementType::POLYHEDRON, faceStream);
    }

    return mesh;
}

/*!
* Subtest 001
*
* Testing basic features of a 3D levelset on an Octreee mesh.
*
* \param rank is the rank of the process
*/
int subtest_001(int rank)
{
<<<<<<< HEAD
    int dimensions(3);

    // Input geometry
    std::unique_ptr<bitpit::SurfUnstructured> STL( new bitpit::SurfUnstructured(dimensions - 1, MPI_COMM_NULL) );
=======
    BITPIT_UNUSED(rank);
>>>>>>> ba67a4ae

    bitpit::log::cout() << std::endl;
    bitpit::log::cout() << "Testing three-dimensional levelset on an Octree mesh" << std::endl;

    std::chrono::time_point<std::chrono::system_clock> start;
    std::chrono::time_point<std::chrono::system_clock> end;

    // Input geometry
    bitpit::log::cout() << " - Loading geometry" << std::endl;

    std::unique_ptr<bitpit::SurfUnstructured> segmentation = generateSegmentation("geometry_002");
    if (rank == 0) {
        segmentation->write();
    }

    bitpit::log::cout() << "n. vertex: " << segmentation->getVertexCount() << std::endl;
    bitpit::log::cout() << "n. simplex: " << segmentation->getCellCount() << std::endl;

    // Create the mesh
    bitpit::log::cout() << " - Setting mesh" << std::endl;

    std::unique_ptr<bitpit::VolOctree> mesh = generateOctreeMesh(*segmentation);
    mesh->initializeAdjacencies();
    mesh->update();

    // Initialize levelset
    bitpit::log::cout() << " - Initializing levelset" << std::endl;

    int objectId = 0;

    bitpit::LevelSet levelset ;
    levelset.setPropagateSign(true);
    levelset.setMesh(mesh.get());
    levelset.addObject(segmentation.get(), BITPIT_PI, objectId);

    // Compute levelset in serial
    bitpit::log::cout() << " - Evaluating the levelset" << std::endl;

    start = std::chrono::system_clock::now();
    levelset.compute();
    end = std::chrono::system_clock::now();

    int elapsed_init = std::chrono::duration_cast<std::chrono::milliseconds>(end-start).count();

    bitpit::log::cout() << " - Exporting serial levelset" << std::endl;
    mesh->getVTK().setName("levelset_parallel_001_octree_serial") ;
    mesh->write() ;

    // Partition the patch
    bitpit::log::cout() << " - Partitioning the patch" << std::endl;

    std::vector<bitpit::adaption::Info> partitioningData = mesh->partition(true) ;

    // Compute levelset in parallel
    start = std::chrono::system_clock::now();
    levelset.update(partitioningData) ;
    end = std::chrono::system_clock::now();

    int elapsed_part = std::chrono::duration_cast<std::chrono::milliseconds>(end-start).count();

    bitpit::log::cout() << " - Exporting partitioned levelset" << std::endl;
    mesh->getVTK().setName("levelset_parallel_001_octree_partitioned") ;
    mesh->write() ;

    // Refine mesh and update levelset
    const bitpit::LevelSetObject &object0 = levelset.getObject(objectId);

    mesh->getVTK().setName("levelset_parallel_001_octree_refined") ;
    mesh->getVTK().setCounter() ;

    int elapsed_refi = 0;
    for (int i=0; i<3; ++i) {
        for (const bitpit::Cell &cell : mesh->getCells()) {
            long id = cell.getId() ;
            if (std::abs(object0.getValue(id)) < 100.) {
                mesh->markCellForRefinement(id) ;
            }
        }

        std::vector<bitpit::adaption::Info> adaptionData = mesh->update(true) ;

        start = std::chrono::system_clock::now();
        levelset.update(adaptionData) ;
        end = std::chrono::system_clock::now();

        elapsed_refi += std::chrono::duration_cast<std::chrono::milliseconds>(end-start).count();

        bitpit::log::cout() << " - Exporting serial levelset" << std::endl;
        mesh->write();
    }

    // Write elapsed times
    bitpit::log::cout() << "elapsed time initialization " << elapsed_init << " ms" << std::endl;
    bitpit::log::cout() << "elapsed time partitioning   " << elapsed_part << " ms" << std::endl;
    bitpit::log::cout() << "elapsed time refinement     " << elapsed_refi << " ms" << std::endl;

    return 0;
}

/*!
* Subtest 002
*
* Testing basic features of a 3D levelset on an Unstructured mesh.
*
* \param rank is the rank of the process
*/
int subtest_002(int rank)
{
    bitpit::log::cout() << std::endl;
    bitpit::log::cout() << "Testing three-dimensional levelset on an Unstructured mesh" << std::endl;

    std::chrono::time_point<std::chrono::system_clock> start;
    std::chrono::time_point<std::chrono::system_clock> end;

    // Input geometry
    bitpit::log::cout() << " - Loading geometry" << std::endl;

    std::unique_ptr<bitpit::SurfUnstructured> segmentation = generateSegmentation("geometry_002");
    if (rank == 0) {
        segmentation->write();
    }

    bitpit::log::cout() << "n. vertex: " << segmentation->getVertexCount() << std::endl;
    bitpit::log::cout() << "n. simplex: " << segmentation->getCellCount() << std::endl;

    // Create the mesh
    bitpit::log::cout() << " - Setting mesh" << std::endl;

    std::unique_ptr<bitpit::VolUnstructured> mesh = generateUnstructuredMesh(*segmentation);
    mesh->initializeAdjacencies();
    mesh->update();

    // Initialize levelset
    bitpit::log::cout() << " - Initializing levelset" << std::endl;

    int objectId = 0;

    bitpit::LevelSet levelset ;
    levelset.setPropagateSign(true);
    levelset.setMesh(mesh.get());
    levelset.addObject(segmentation.get(), BITPIT_PI, objectId);

    // Compute levelset in serial
    bitpit::log::cout() << " - Evaluating the levelset" << std::endl;

    start = std::chrono::system_clock::now();
    levelset.compute();
    end = std::chrono::system_clock::now();

    int elapsed_init = std::chrono::duration_cast<std::chrono::milliseconds>(end-start).count();

    bitpit::log::cout() << " - Exporting serial levelset" << std::endl;
    mesh->getVTK().setName("levelset_parallel_001_unstructured_serial") ;
    mesh->write() ;

    // Partition the patch
    bitpit::log::cout() << " - Partitioning the patch" << std::endl;

    std::unordered_map<long, int> cellRanks;
    if (rank == 0) {
        int nProcs;
        MPI_Comm_size(mesh->getCommunicator(), &nProcs);
        std::size_t nMaxCellsPerProc = std::ceil((double) mesh->getInternalCellCount() / nProcs);

        std::size_t index = 0;
        for (auto itr = mesh->internalCellBegin(); itr != mesh->internalCellEnd(); ++itr) {
            int rank = std::floor((double) index / nMaxCellsPerProc);
            ++index;

            cellRanks[itr.getId()] = rank;
        }
    }

    std::vector<bitpit::adaption::Info> partitioningData = mesh->partition(cellRanks, true, true);

    // Compute levelset in parallel
    start = std::chrono::system_clock::now();
    levelset.update(partitioningData) ;
    end = std::chrono::system_clock::now();

    int elapsed_part = std::chrono::duration_cast<std::chrono::milliseconds>(end-start).count();

    bitpit::log::cout() << " - Exporting partitioned levelset" << std::endl;
    mesh->getVTK().setName("levelset_parallel_001_unstructured_partitioned") ;
    mesh->write() ;

    // Write elapsed times
    bitpit::log::cout() << "elapsed time initialization " << elapsed_init << " ms" << std::endl;
    bitpit::log::cout() << "elapsed time partitioning   " << elapsed_part << " ms" << std::endl;

    return 0;
}

/*!
* Main program.
*/
int main(int argc, char *argv[])
{
    MPI_Init(&argc,&argv);

    // Initialize the logger
    int nProcs;
    int rank;
    MPI_Comm_size(MPI_COMM_WORLD, &nProcs);
    MPI_Comm_rank(MPI_COMM_WORLD, &rank);

    bitpit::log::manager().initialize(bitpit::log::MODE_COMBINE, true, nProcs, rank);
    bitpit::log::cout().setDefaultVisibility(bitpit::log::VISIBILITY_GLOBAL);

    // Run the subtests
    bitpit::log::cout() << "Testing basic levelset features" << std::endl;

    int status;
    try {
        status = subtest_001(rank);
        if (status != 0) {
            return status;
        }

        status = subtest_002(rank);
        if (status != 0) {
            return status;
        }
    } catch (const std::exception &exception) {
        bitpit::log::cout() << exception.what();
        exit(1);
    }

#if BITPIT_ENABLE_MPI==1
    MPI_Finalize();
#endif
}<|MERGE_RESOLUTION|>--- conflicted
+++ resolved
@@ -220,14 +220,7 @@
 */
 int subtest_001(int rank)
 {
-<<<<<<< HEAD
-    int dimensions(3);
-
-    // Input geometry
-    std::unique_ptr<bitpit::SurfUnstructured> STL( new bitpit::SurfUnstructured(dimensions - 1, MPI_COMM_NULL) );
-=======
     BITPIT_UNUSED(rank);
->>>>>>> ba67a4ae
 
     bitpit::log::cout() << std::endl;
     bitpit::log::cout() << "Testing three-dimensional levelset on an Octree mesh" << std::endl;
