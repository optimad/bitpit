/*!
 * Class_Local_Tree_2D.tpp
 *
 *  \date		23/apr/2014
 *	\authors	Edoardo Lombardi
 *	\authors	Marco Cisternino
 *	\version	0.1
 *	\copyright		Copyright 2014 Optimad engineering srl. All rights reserved.
 *	\par			License:\n
 *	This version of PABLO is released under the LGPL License.
 *
 *	\brief Local octree portion for each process - 2D specialization
 *
 *	Local tree consists mainly of two vectors with:
 *	- actual octants stored on current process;
 *	- ghost octants neighbours of the first ones.
 *
 *	The octants (and ghosts) are ordered following the Z-curve defined by the Morton index.
 *
 *	Optionally in local tree three vectors of intersections are stored:
 *	- intersections located on the bord of the physical domain of the octree;
 *	- intersections of process bord (i.e. between octants and ghosts);
 *	- intersections completely located in the domain of the process (i.e. between actual octants).
 *
 */

// =================================================================================== //
// CLASS SPECIALIZATION                                                                //
// =================================================================================== //

template<>
class Class_Local_Tree<2>{
	// ------------------------------------------------------------------------------- //
	// FRIENDSHIPS ------------------------------------------------------------------- //
	template<int dim> friend class Class_Para_Tree;

	// ------------------------------------------------------------------------------- //
	// TYPEDEFS ----------------------------------------------------------------------- //

	typedef vector<Class_Octant<2> > 		OctantsType;
	typedef vector<Class_Intersection<2> > 	IntersectionsType;
	typedef vector<uint32_t>				u32vector;
	typedef vector<uint64_t>				u64vector;
	typedef vector<vector<uint32_t>	>		u32vector2D;
	typedef vector<vector<uint64_t>	>		u64vector2D;


	// ------------------------------------------------------------------------------- //
	// MEMBERS ----------------------------------------------------------------------- //

private:
	OctantsType					octants;			/**< Local vector of octants ordered with Morton Number */
	OctantsType					ghosts;				/**< Local vector of ghost octants ordered with Morton Number */
	//	IntersectionsType			intersections_int;	/**< Local vector of internal intersections ordered with Morton Number of first owner octant */
	//	IntersectionsType			intersections_ghost;/**< Local vector of intersections internal/ghost ordered with Morton Number of internal owner octant */
	//	IntersectionsType			intersections_bord;	/**< Local vector of border intersections (twice the same octant is stored in an intersection) */
	IntersectionsType			intersections;		/**< Local vector of intersections */
	u64vector 					globalidx_ghosts;	/**< Global index of the ghost octants (size = size_ghosts) */
	Class_Octant<2> 			first_desc;			/**< First (Morton order) most refined octant possible in local partition */
	Class_Octant<2> 			last_desc;			/**< Last (Morton order) most refined octant possible in local partition */
	uint32_t 					size_ghosts;		/**< Size of vector of ghost octants */
	uint8_t						local_max_depth;	/**< Reached max depth in local tree */

	// connectivity
	u32vector2D					nodes;				/**<Local vector of nodes (x,y,z) ordered with Morton Number*/
	u32vector2D					connectivity;		/**<Local vector of connectivity (node1, node2, ...) ordered with Morton-order.
	 *The nodes are stored as index of vector nodes*/
	u32vector2D					ghostsnodes;		/**<Local vector of ghosts nodes (x,y,z) ordered with Morton Number*/
	u32vector2D					ghostsconnectivity;	/**<Local vector of ghosts connectivity (node1, node2, ...) ordered with Morton-order.
	 *The nodes are stored as index of vector nodes*/


	// ------------------------------------------------------------------------------- //
	// CONSTRUCTORS ------------------------------------------------------------------ //

public:
	Class_Local_Tree(){
		Class_Octant<2> oct0;
		Class_Octant<2> octf(MAX_LEVEL_2D,0,0);
		Class_Octant<2> octl(MAX_LEVEL_2D,global2D.max_length-1,global2D.max_length-1);
		octants.resize(1);
		octants[0] = oct0;
		first_desc = octf;
		last_desc = octl;
		size_ghosts = 0;
		local_max_depth = 0;

	};
	~Class_Local_Tree(){};

	// ------------------------------------------------------------------------------- //
	// METHODS ----------------------------------------------------------------------- //

	// Basic Get/Set methods --------------------------------------------------------- //

private:
	//public:
	const Class_Octant<2> &  getFirstDesc() const{
		return first_desc;
	};
	const Class_Octant<2> &  getLastDesc() const{
		return last_desc;
	};
	uint32_t getSizeGhost() const{
		return size_ghosts;
	};
	uint32_t getNumOctants() const{
		return octants.size();
	};
	uint8_t getLocalMaxDepth() const{							// Get max depth reached in local tree
		return local_max_depth;
	};
	uint8_t getMarker(int32_t idx){								// Get refinement/coarsening marker for idx-th octant
		return octants[idx].getMarker();
	};
	uint8_t getLevel(int32_t idx){								// Get refinement/coarsening marker for idx-th octant
		return octants[idx].getLevel();
	};
	uint8_t getGhostLevel(int32_t idx){								// Get refinement/coarsening marker for idx-th ghost octant
		return ghosts[idx].getLevel();
	};
	bool getBalance(int32_t idx){								// Get if balancing-blocked idx-th octant
		return octants[idx].getNotBalance();
	};

	void setMarker(int32_t idx, int8_t marker){					// Set refinement/coarsening marker for idx-th octant
		octants[idx].setMarker(marker);
	};
	void setBalance(int32_t idx, bool balance){					// Set if balancing-blocked idx-th octant
		octants[idx].setBalance(balance);
	};
	void setFirstDesc(){
		OctantsType::const_iterator firstOctant = octants.begin();
		first_desc = Class_Octant<2>(MAX_LEVEL_2D,firstOctant->x,firstOctant->y);
	};
	void setLastDesc(){
		OctantsType::const_iterator lastOctant = octants.end() - 1;
		uint32_t x,y,delta;
		delta = (uint32_t)pow(2.0,(double)((uint8_t)MAX_LEVEL_2D - lastOctant->level)) - 1;
		x = lastOctant->x + delta;
		y = lastOctant->y + delta;
		last_desc = Class_Octant<2>(MAX_LEVEL_2D,x,y);

	};

	//-------------------------------------------------------------------------------- //
	// Other methods ----------------------------------------------------------------- //

	//public:

	Class_Octant<2>& extractOctant(uint32_t idx) {
		return octants[idx];
	};

	const Class_Octant<2>& extractOctant(uint32_t idx) const{
		return octants[idx];
	};

	Class_Octant<2>& extractGhostOctant(uint32_t idx) {
		return ghosts[idx];
	};

	const Class_Octant<2>& extractGhostOctant(uint32_t idx) const{
		return ghosts[idx];
	};

	// =================================================================================== //

	bool refine(){									// Refine local tree: refine one time octants with marker >0

		// Local variables
		vector<uint32_t> last_child_index;
		//		Class_Octant<2>* children;
		vector<Class_Octant<2> > children;
		uint32_t idx, nocts, ilastch;
		uint32_t offset = 0, blockidx;
		uint8_t nchm1 = global2D.nchildren-1, ich, iface;
		bool dorefine = false;

		nocts = octants.size();
		for (idx=0; idx<nocts; idx++){
			if(octants[idx].getMarker() > 0 && octants[idx].getLevel() < MAX_LEVEL_2D){
				last_child_index.push_back(idx+nchm1+offset);
				offset += nchm1;
			}
			else{
				//			octants[idx].info[8] = false;
				if (octants[idx].marker > 0){
					octants[idx].marker = 0;
					octants[idx].info[11] = true;
				}
			}
		}
		if (offset > 0){
			octants.resize(octants.size()+offset);
			blockidx = last_child_index[0]-nchm1;
			idx = octants.size();
			ilastch = last_child_index.size()-1;
			while (idx>blockidx){
				idx--;
				// TODO LASTINDEX FARLO ANCHE PER ALTRI REFINE E 3D
				if(idx == last_child_index[ilastch]){
					children = octants[idx-offset].buildChildren();
					for (ich=0; ich<global2D.nchildren; ich++){
						octants[idx-ich] = (children[nchm1-ich]);
					}
					offset -= nchm1;
					idx -= nchm1;
					//Update local max depth
					if (children[0].getLevel() > local_max_depth){
						local_max_depth = children[0].getLevel();
					}
					if (children[0].getMarker() > 0){
						//More Refinement to do
						dorefine = true;
					}
					//delete []children;
					if (ilastch != 0){
						ilastch--;
					}
				}
				else {
					octants[idx] = octants[idx-offset];
				}
			}
		}
		octants.shrink_to_fit();
		nocts = octants.size();

		setFirstDesc();
		setLastDesc();

		return dorefine;

	};

	// =================================================================================== //

	bool coarse(){												// Coarse local tree: coarse one time family of octants with marker <0
		// Local variables										// (if at least one octant of family has marker>=0 set marker=0 for the entire family)
		vector<uint32_t> first_child_index;
		Class_Octant<2> father;
		uint32_t ich, nocts, nghosts;
		int32_t idx, idx2;
		uint32_t offset;
		int32_t idx1_gh, idx2_gh;
		uint32_t nidx;
		int8_t markerfather, marker;
		uint8_t nbro, nstart, nend;
		uint8_t nchm1 = global2D.nchildren-1, iface;
		bool docoarse = false;

		//------------------------------------------ //
		// Initialization

		nbro = nstart = nend = 0;
		nidx = offset = 0;

		idx1_gh = idx2_gh = 0;

		nocts   = octants.size();
		size_ghosts = ghosts.size();

		// Init first and last desc (even if already calculated)
		setFirstDesc();
		setLastDesc();

		//------------------------------------------ //

		// Set index for start and end check for ghosts
		if (ghosts.size()){
			while(idx2_gh < size_ghosts && ghosts[idx2_gh].computeMorton() <= last_desc.computeMorton()){
				idx2_gh++;
			}
			idx2_gh = min(int(size_ghosts-1), idx2_gh);
		}

		// Check and coarse internal octants
		for (idx=0; idx<nocts; idx++){
			if(octants[idx].getMarker() < 0 && octants[idx].getLevel() > 0){
				nbro = 0;
				father = octants[idx].buildFather();
				// Check if family is to be coarsened
				for (idx2=idx; idx2<idx+global2D.nchildren; idx2++){
					if (idx2<nocts){
						if(octants[idx2].getMarker() < 0 && octants[idx2].buildFather() == father){
							nbro++;
						}
					}
				}
				if (nbro == global2D.nchildren){
					nidx++;
					first_child_index.push_back(idx);
					idx = idx2-1;
				}
				else{
					if (idx < (nocts>global2D.nchildren)*(nocts-global2D.nchildren)){
						octants[idx].setMarker(0);
						octants[idx].info[11] = true;
					}
				}
			}
			//			else{
			//	//			octants[idx].info[13] = false;
			//			}
		}
		//TODO Da mettere dentro il primo ciclo per renderlo meno costoso
		uint32_t nblock = nocts;
		if (nidx!=0){
			nblock = nocts - nidx*nchm1;
			nidx = 0;
			for (idx=0; idx<nblock; idx++){
				if (idx+offset == first_child_index[nidx] && nidx < first_child_index.size()){
					markerfather = -MAX_LEVEL_2D;
					father = octants[idx+offset].buildFather();
					for (int iii=0; iii<12; iii++){
						father.info[iii] = false;
					}
					for(idx2=0; idx2<global2D.nchildren; idx2++){
						if (markerfather < octants[idx+offset+idx2].getMarker()+1){
							markerfather = octants[idx+offset+idx2].getMarker()+1;
						}
						for (int iii=0; iii<12; iii++){
							father.info[iii] = father.info[iii] || octants[idx+offset+idx2].info[iii];
						}
					}
					father.info[9] = true;
					if (markerfather < 0){
						docoarse = true;
					}
					father.setMarker(markerfather);
					octants[idx] = father;
					offset += nchm1;
					nidx++;
				}
				else{
					octants[idx] = octants[idx+offset];
				}
			}
		}
		octants.resize(nblock);
		octants.shrink_to_fit();
		nocts = octants.size();

		// End on ghosts
		if (ghosts.size() && nocts > 0){
			if ((ghosts[idx2_gh].getMarker() < 0) && (octants[nocts-1].getMarker() < 0)){
				father = ghosts[idx2_gh].buildFather();
				for (int iii=0; iii<12; iii++){
					father.info[iii] = false;
				}
				markerfather = ghosts[idx2_gh].getMarker()+1;//-MAX_LEVEL_2D;
				nbro = 0;
				idx = idx2_gh;
				marker = ghosts[idx].getMarker();
				while(marker < 0 && ghosts[idx].buildFather() == father){
					nbro++;
					if (markerfather < ghosts[idx].getMarker()+1){
						markerfather = ghosts[idx].getMarker()+1;
					}
					idx++;
					if(idx == size_ghosts){
						break;
					}
					marker = ghosts[idx].getMarker();
					for (int iii=0; iii<12; iii++){
						father.info[iii] = father.info[iii] || ghosts[idx].info[iii];
					}
				}
				nend = 0;
				idx = nocts-1;
				marker = octants[idx].getMarker();
				while(marker < 0 && octants[idx].buildFather() == father && idx >= 0){
					nbro++;
					nend++;
					if (markerfather < octants[idx].getMarker()+1){
						markerfather = octants[idx].getMarker()+1;
					}
					idx--;
					marker = octants[idx].getMarker();
					if (idx<0){
						break;
					}
				}
				if (nbro == global2D.nchildren){
					offset = nend;
				}
				else{
					nend = 0;
					for(int ii=nocts-global2D.nchildren; ii<nocts; ii++){
						octants[ii].setMarker(0);
						octants[ii].info[11] = true;
					}
				}
			}

			if (nend != 0){
				for (idx=0; idx < nend; idx++){
					for (int iii=0; iii<12; iii++){
						father.info[iii] = father.info[iii] || octants[nocts-idx-1].info[iii];
					}
				}
				father.info[9] = true;
				if (markerfather < 0){
					docoarse = true;
				}
				father.setMarker(markerfather);
				octants.resize(nocts-offset);
				octants.push_back(father);
				octants.shrink_to_fit();
				nocts = octants.size();
			}
		}

		// Set final first and last desc
		if(nocts>0){
			setFirstDesc();
			setLastDesc();
		}
		return docoarse;

	};

	// =================================================================================== //

	bool refine(u32vector & mapidx){							// Refine local tree: refine one time octants with marker >0
		// mapidx[i] = index in old octants vector of the i-th octant (index of father if octant is new after)
		// Local variables
		vector<uint32_t> last_child_index;
		//Class_Octant<2>* children;
		vector<Class_Octant<2> > children;
		uint32_t idx, nocts, ilastch;
		uint32_t offset = 0, blockidx;
		uint8_t nchm1 = global2D.nchildren-1, ich, iface;
		bool dorefine = false;

		nocts = octants.size();
		for (idx=0; idx<nocts; idx++){
			if(octants[idx].getMarker() > 0 && octants[idx].getLevel() < MAX_LEVEL_2D){
				last_child_index.push_back(idx+nchm1+offset);
				offset += nchm1;
			}
			else{
				//			octants[idx].info[8] = false;
				if (octants[idx].marker > 0){
					octants[idx].marker = 0;
					octants[idx].info[11] = true;
				}
			}
		}
		if (offset > 0){
			mapidx.resize(octants.size()+offset);
			mapidx.shrink_to_fit();

			octants.resize(octants.size()+offset);
			blockidx = last_child_index[0]-nchm1;
			idx = octants.size();
			ilastch = last_child_index.size()-1;
			while (idx>blockidx){
				//			while (idx>0){
				idx--;
				if(idx == last_child_index[ilastch]){
					children = octants[idx-offset].buildChildren();
					for (ich=0; ich<global2D.nchildren; ich++){
						octants[idx-ich] = (children[nchm1-ich]);
						mapidx[idx-ich]  = mapidx[idx-offset];
					}
					offset -= nchm1;
					idx -= nchm1;
					//Update local max depth
					if (children[0].getLevel() > local_max_depth){
						local_max_depth = children[0].getLevel();
					}
					if (children[0].getMarker() > 0){
						//More Refinement to do
						dorefine = true;
					}
					//delete []children;
					if (ilastch != 0){
						ilastch--;
					}
				}
				else {
					octants[idx] = octants[idx-offset];
					mapidx[idx]  = mapidx[idx-offset];
				}
			}
		}
		octants.shrink_to_fit();
		nocts = octants.size();

		setFirstDesc();
		setLastDesc();

		return dorefine;

	};

	// =================================================================================== //

	bool coarse(u32vector & mapidx){							// Coarse local tree: coarse one time family of octants with marker <0
		// (if at least one octant of family has marker>=0 set marker=0 for the entire family)
		// mapidx[i] = index in old octants vector of the i-th octant (index of father if octant is new after)
		// Local variables
		vector<uint32_t> first_child_index;
		Class_Octant<2> father;
		uint32_t ich, nocts, nghosts, nocts0;
		int32_t idx, idx2;
		uint32_t offset;
		int32_t idx1_gh, idx2_gh;
		uint32_t nidx;
		int8_t markerfather, marker;
		uint8_t nbro, nstart, nend;
		uint8_t nchm1 = global2D.nchildren-1, iface;
		bool docoarse = false;

		//------------------------------------------ //
		// Initialization

		nbro = nstart = nend = 0;
		nidx = offset = 0;

		idx1_gh = idx2_gh = 0;

		nocts = nocts0 = octants.size();
		size_ghosts = ghosts.size();


		// Init first and last desc (even if already calculated)
		setFirstDesc();
		setLastDesc();

		//------------------------------------------ //

		// Set index for start and end check for ghosts
		if (ghosts.size()){
			while(idx2_gh < size_ghosts && ghosts[idx2_gh].computeMorton() < last_desc.computeMorton()){
				idx2_gh++;
			}
			idx2_gh = min(int(size_ghosts-1), idx2_gh);
		}

		// Check and coarse internal octants
		for (idx=0; idx<nocts; idx++){
			if(octants[idx].getMarker() < 0 && octants[idx].getLevel() > 0){
				nbro = 0;
				father = octants[idx].buildFather();
				// Check if family is to be refined
				for (idx2=idx; idx2<idx+global2D.nchildren; idx2++){
					if (idx2<nocts){
						if(octants[idx2].getMarker() < 0 && octants[idx2].buildFather() == father){
							nbro++;
						}
					}
				}
				if (nbro == global2D.nchildren){
					nidx++;
					first_child_index.push_back(idx);
					idx = idx2-1;
				}
				else{
					if (idx < (nocts>global2D.nchildren)*(nocts-global2D.nchildren)){
						octants[idx].setMarker(0);
						octants[idx].info[11] = true;
					}
				}
			}
			//			else{
			//	//			octants[idx].info[13] = false;
			//			}
		}
		//TODO Da mettere dentro il primo ciclo per renderlo meno costoso
		uint32_t nblock = nocts;
		if (nidx!=0){
			nblock = nocts - nidx*nchm1;
			nidx = 0;
			//for (idx=0; idx<nblock; idx++){
			for (idx=0; idx<nblock; idx++){
				if (idx+offset == first_child_index[nidx] && nidx < first_child_index.size()){
					markerfather = -MAX_LEVEL_2D;
					father = octants[idx+offset].buildFather();
					for (int iii=0; iii<12; iii++){
						father.info[iii] = false;
					}
					for(idx2=0; idx2<global2D.nchildren; idx2++){
						if (markerfather < octants[idx+offset+idx2].getMarker()+1){
							markerfather = octants[idx+offset+idx2].getMarker()+1;
						}
						for (int iii=0; iii<12; iii++){
							father.info[iii] = father.info[iii] || octants[idx+offset+idx2].info[iii];
						}
					}
					father.info[9] = true;
					if (markerfather < 0){
						docoarse = true;
					}
					father.setMarker(markerfather);
					octants[idx] = father;
					mapidx[idx] = mapidx[idx+offset];
					offset += nchm1;
					nidx++;
				}
				else{
					octants[idx] = octants[idx+offset];
					mapidx[idx] = mapidx[idx+offset];
				}
			}
		}
		octants.resize(nblock);
		octants.shrink_to_fit();
		nocts = octants.size();
		mapidx.resize(nblock);
		//mapidx.resize(nocts);
		mapidx.shrink_to_fit();


		// End on ghosts
		if (ghosts.size() && nocts > 0){
			if ((ghosts[idx2_gh].getMarker() < 0) && (octants[nocts-1].getMarker() < 0)){
				father = ghosts[idx2_gh].buildFather();
				for (int iii=0; iii<12; iii++){
					father.info[iii] = false;
				}
				markerfather = ghosts[idx2_gh].getMarker()+1;//-MAX_LEVEL_2D;
				nbro = 0;
				idx = idx2_gh;
				marker = ghosts[idx].getMarker();
				while(marker < 0 && ghosts[idx].buildFather() == father){
					nbro++;
					if (markerfather < ghosts[idx].getMarker()+1){
						markerfather = ghosts[idx].getMarker()+1;
					}
					idx++;
					if(idx == size_ghosts){
						break;
					}
					marker = ghosts[idx].getMarker();
					for (int iii=0; iii<12; iii++){
						father.info[iii] = father.info[iii] || ghosts[idx].info[iii];
					}
				}
				nend = 0;
				idx = nocts-1;
				marker = octants[idx].getMarker();
				while(marker < 0 && octants[idx].buildFather() == father && idx >= 0){
					nbro++;
					nend++;
					if (markerfather < octants[idx].getMarker()+1){
						markerfather = octants[idx].getMarker()+1;
					}
					idx--;
					marker = octants[idx].getMarker();
					if (idx<0){
						break;
					}
				}
				if (nbro == global2D.nchildren){
					offset = nend;
				}
				else{
					nend = 0;
					for(int ii=nocts-global2D.nchildren; ii<nocts; ii++){
						octants[ii].setMarker(0);
						octants[ii].info[11] = true;
					}
				}
			}

			if (nend != 0){
				for (idx=0; idx < nend; idx++){
					for (int iii=0; iii<12; iii++){
						father.info[iii] = father.info[iii] || octants[nocts-idx-1].info[iii];
					}
				}
				father.info[9] = true;
				if (markerfather < 0){
					docoarse = true;
				}
				father.setMarker(markerfather);
				octants.resize(nocts-offset);
				octants.push_back(father);
				octants.shrink_to_fit();
				nocts = octants.size();
				mapidx.resize(nocts-offset);
				mapidx.push_back(nocts0-nend);
				mapidx.shrink_to_fit();
			}

		}

		// Set final first and last desc
		if(nocts>0){
			setFirstDesc();
			setLastDesc();
		}
		return docoarse;

	};

	// =================================================================================== //

	// Global refine of octree (one level every element)
	bool globalRefine(){

		// Local variables
		vector<uint32_t> last_child_index;
		//Class_Octant<2>* children;
		vector<Class_Octant<2> > children;
		uint32_t idx, nocts, ilastch;
		uint32_t offset = 0, blockidx;
		uint8_t nchm1 = global2D.nchildren-1, ich, iface;
		bool dorefine = false;

		nocts = octants.size();
		for (idx=0; idx<nocts; idx++){
			octants[idx].setMarker(1);
			if(octants[idx].getMarker() > 0 && octants[idx].getLevel() < MAX_LEVEL_2D){
				last_child_index.push_back(idx+nchm1+offset);
				offset += nchm1;
			}
			else{
				//			octants[idx].info[8] = false;
				if (octants[idx].marker > 0){
					octants[idx].marker = 0;
					octants[idx].info[11] = true;
				}
			}
		}
		if (offset > 0){
			octants.resize(octants.size()+offset);
			blockidx = last_child_index[0]-nchm1;
			idx = octants.size();
			ilastch = last_child_index.size()-1;
			while (idx>blockidx){
				idx--;
				// TODO LASTINDEX FARLO ANCHE PER ALTRI REFINE E 3D
				if(idx == last_child_index[ilastch]){
					children = octants[idx-offset].buildChildren();
					for (ich=0; ich<global2D.nchildren; ich++){
						octants[idx-ich] = (children[nchm1-ich]);
					}
					offset -= nchm1;
					idx -= nchm1;
					//Update local max depth
					if (children[0].getLevel() > local_max_depth){
						local_max_depth = children[0].getLevel();
					}
					if (children[0].getMarker() > 0){
						//More Refinement to do
						dorefine = true;
					}
					//delete []children;
					if (ilastch != 0){
						ilastch--;
					}
				}
				else {
					octants[idx] = octants[idx-offset];
				}
			}
		}
		octants.shrink_to_fit();
		nocts = octants.size();

		setFirstDesc();
		setLastDesc();

		return dorefine;

	};

	// =================================================================================== //

	// Global coarse of octree (every marker set =-1)
	bool globalCoarse(){
		vector<uint32_t> first_child_index;
		Class_Octant<2> father;
		uint32_t ich, nocts, nghosts;
		int32_t idx, idx2;
		uint32_t offset;
		int32_t idx1_gh, idx2_gh;
		uint32_t nidx;
		int8_t markerfather, marker;
		uint8_t nbro, nstart, nend;
		uint8_t nchm1 = global2D.nchildren-1, iface;
		bool docoarse = false;

		//------------------------------------------ //
		// Initialization

		nbro = nstart = nend = 0;
		nidx = offset = 0;

		idx1_gh = idx2_gh = 0;

		nocts   = octants.size();
		size_ghosts = ghosts.size();

		// Init first and last desc (even if already calculated)
		setFirstDesc();
		setLastDesc();

		//------------------------------------------ //

		// Set index for start and end check for ghosts
		if (ghosts.size()){
			while(idx2_gh < size_ghosts && ghosts[idx2_gh].computeMorton() <= last_desc.computeMorton()){
				idx2_gh++;
			}
			idx2_gh = min(int(size_ghosts-1), idx2_gh);
		}

		// Check and coarse internal octants
		for (idx=0; idx<nocts; idx++){
			octants[idx].setMarker(-1);
			if(octants[idx].getMarker() < 0 && octants[idx].getLevel() > 0){
				nbro = 0;
				father = octants[idx].buildFather();
				// Check if family is to be coarsened
				for (idx2=idx; idx2<idx+global2D.nchildren; idx2++){
					if (idx2<nocts){
						octants[idx2].setMarker(-1);
						if(octants[idx2].getMarker() < 0 && octants[idx2].buildFather() == father){
							nbro++;
						}
					}
				}
				if (nbro == global2D.nchildren){
					nidx++;
					first_child_index.push_back(idx);
					idx = idx2-1;
				}
				else{
					if (idx < (nocts>global2D.nchildren)*(nocts-global2D.nchildren)){
						octants[idx].setMarker(0);
						octants[idx].info[11] = true;
					}
				}
			}
			//			else{
			//	//			octants[idx].info[13] = false;
			//			}
		}
		//TODO Da mettere dentro il primo ciclo per renderlo meno costoso
		uint32_t nblock = nocts;
		if (nidx!=0){
			nblock = nocts - nidx*nchm1;
			nidx = 0;
			for (idx=0; idx<nblock; idx++){
				if (idx+offset == first_child_index[nidx] && nidx < first_child_index.size()){
					markerfather = -MAX_LEVEL_2D;
					father = octants[idx+offset].buildFather();
					for (int iii=0; iii<12; iii++){
						father.info[iii] = false;
					}
					for(idx2=0; idx2<global2D.nchildren; idx2++){
						if (markerfather < octants[idx+offset+idx2].getMarker()+1){
							markerfather = octants[idx+offset+idx2].getMarker()+1;
						}
						for (int iii=0; iii<12; iii++){
							father.info[iii] = father.info[iii] || octants[idx+offset+idx2].info[iii];
						}
					}
					father.info[9] = true;
					if (markerfather < 0){
						docoarse = true;
					}
					father.setMarker(markerfather);
					octants[idx] = father;
					offset += nchm1;
					nidx++;
				}
				else{
					octants[idx] = octants[idx+offset];
				}
			}
		}
		octants.resize(nblock);
		octants.shrink_to_fit();
		nocts = octants.size();

		// End on ghosts
		if (ghosts.size() && nocts > 0){
			ghosts[idx2_gh].setMarker(-1);
			if ((ghosts[idx2_gh].getMarker() < 0) && (octants[nocts-1].getMarker() < 0)){
				father = ghosts[idx2_gh].buildFather();
				for (int iii=0; iii<12; iii++){
					father.info[iii] = false;
				}
				markerfather = ghosts[idx2_gh].getMarker()+1;//-MAX_LEVEL_2D;
				nbro = 0;
				idx = idx2_gh;
				ghosts[idx].setMarker(-1);
				marker = ghosts[idx].getMarker();
				while(marker < 0 && ghosts[idx].buildFather() == father){
					nbro++;
					if (markerfather < ghosts[idx].getMarker()+1){
						markerfather = ghosts[idx].getMarker()+1;
					}
					idx++;
					if(idx == size_ghosts){
						break;
					}
					ghosts[idx].setMarker(-1);
					marker = ghosts[idx].getMarker();
					for (int iii=0; iii<12; iii++){
						father.info[iii] = father.info[iii] || ghosts[idx].info[iii];
					}
				}
				nend = 0;
				idx = nocts-1;
				octants[idx].setMarker(-1);
				marker = octants[idx].getMarker();
				while(marker < 0 && octants[idx].buildFather() == father && idx >= 0){
					nbro++;
					nend++;
					if (markerfather < octants[idx].getMarker()+1){
						markerfather = octants[idx].getMarker()+1;
					}
					idx--;
					octants[idx].setMarker(-1);
					marker = octants[idx].getMarker();
					if (idx<0){
						break;
					}
				}
				if (nbro == global2D.nchildren){
					offset = nend;
				}
				else{
					nend = 0;
					for(int ii=nocts-global2D.nchildren; ii<nocts; ii++){
						octants[ii].setMarker(0);
						octants[ii].info[11] = true;
					}
				}
			}

			if (nend != 0){
				for (idx=0; idx < nend; idx++){
					for (int iii=0; iii<12; iii++){
						father.info[iii] = father.info[iii] || octants[nocts-idx-1].info[iii];
					}
				}
				father.info[9] = true;
				if (markerfather < 0){
					docoarse = true;
				}
				father.setMarker(markerfather);
				octants.resize(nocts-offset);
				octants.push_back(father);
				octants.shrink_to_fit();
				nocts = octants.size();
			}
		}

		// Set final first and last desc
		if(nocts>0){
			setFirstDesc();
			setLastDesc();
		}
		return docoarse;

	};

	// =================================================================================== //

	// One level global refine with mapidx
	bool globalRefine(u32vector & mapidx){

		// Local variables
		vector<uint32_t> last_child_index;
		vector<Class_Octant<2> > children;
		uint32_t idx, nocts, ilastch;
		uint32_t offset = 0, blockidx;
		uint8_t nchm1 = global2D.nchildren-1, ich, iface;
		bool dorefine = false;

		nocts = octants.size();
		for (idx=0; idx<nocts; idx++){
			octants[idx].setMarker(1);
			if(octants[idx].getMarker() > 0 && octants[idx].getLevel() < MAX_LEVEL_2D){
				last_child_index.push_back(idx+nchm1+offset);
				offset += nchm1;
			}
			else{
				//			octants[idx].info[8] = false;
				if (octants[idx].marker > 0){
					octants[idx].marker = 0;
					octants[idx].info[11] = true;
				}
			}
		}
		if (offset > 0){
			mapidx.resize(octants.size()+offset);
			mapidx.shrink_to_fit();

			octants.resize(octants.size()+offset);
			blockidx = last_child_index[0]-nchm1;
			idx = octants.size();
			ilastch = last_child_index.size()-1;
			while (idx>blockidx){
				//			while (idx>0){
				idx--;
				if(idx == last_child_index[ilastch]){
					children = octants[idx-offset].buildChildren();
					for (ich=0; ich<global2D.nchildren; ich++){
						octants[idx-ich] = (children[nchm1-ich]);
						mapidx[idx-ich]  = mapidx[idx-offset];
					}
					offset -= nchm1;
					idx -= nchm1;
					//Update local max depth
					if (children[0].getLevel() > local_max_depth){
						local_max_depth = children[0].getLevel();
					}
					if (children[0].getMarker() > 0){
						//More Refinement to do
						dorefine = true;
					}
					//delete []children;
					if (ilastch != 0){
						ilastch--;
					}
				}
				else {
					octants[idx] = octants[idx-offset];
					mapidx[idx]  = mapidx[idx-offset];
				}
			}
		}
		octants.shrink_to_fit();
		nocts = octants.size();

		setFirstDesc();
		setLastDesc();

		return dorefine;

	};

	// =================================================================================== //

	// One level global coarse with mapidx
	bool globalCoarse(u32vector & mapidx){

		// Local variables
		vector<uint32_t> first_child_index;
		Class_Octant<2> father;
		uint32_t ich, nocts, nghosts, nocts0;
		int32_t idx, idx2;
		uint32_t offset;
		int32_t idx1_gh, idx2_gh;
		uint32_t nidx;
		int8_t markerfather, marker;
		uint8_t nbro, nstart, nend;
		uint8_t nchm1 = global2D.nchildren-1, iface;
		bool docoarse = false;

		//------------------------------------------ //
		// Initialization

		nbro = nstart = nend = 0;
		nidx = offset = 0;

		idx1_gh = idx2_gh = 0;

		nocts = nocts0 = octants.size();
		size_ghosts = ghosts.size();


		// Init first and last desc (even if already calculated)
		setFirstDesc();
		setLastDesc();

		//------------------------------------------ //

		// Set index for start and end check for ghosts
		if (ghosts.size()){
			while(idx2_gh < size_ghosts && ghosts[idx2_gh].computeMorton() < last_desc.computeMorton()){
				idx2_gh++;
			}
			idx2_gh = min(int(size_ghosts-1), idx2_gh);
		}

		// Check and coarse internal octants
		for (idx=0; idx<nocts; idx++){
			octants[idx].setMarker(-1);
			if(octants[idx].getMarker() < 0 && octants[idx].getLevel() > 0){
				nbro = 0;
				father = octants[idx].buildFather();
				// Check if family is to be refined
				for (idx2=idx; idx2<idx+global2D.nchildren; idx2++){
					if (idx2<nocts){
						octants[idx2].setMarker(-1);
						if(octants[idx2].getMarker() < 0 && octants[idx2].buildFather() == father){
							nbro++;
						}
					}
				}
				if (nbro == global2D.nchildren){
					nidx++;
					first_child_index.push_back(idx);
					idx = idx2-1;
				}
				else{
					if (idx < (nocts>global2D.nchildren)*(nocts-global2D.nchildren)){
						octants[idx].setMarker(0);
						octants[idx].info[11] = true;
					}
				}
			}
			//			else{
			//	//			octants[idx].info[13] = false;
			//			}
		}
		//TODO Da mettere dentro il primo ciclo per renderlo meno costoso
		if (nidx!=0){
			uint32_t nblock = nocts - nidx*nchm1 - nstart;
			nidx = 0;
			//for (idx=0; idx<nblock; idx++){
			for (idx=0; idx<nocts-offset; idx++){
				if (idx+offset == first_child_index[nidx]){
					markerfather = -MAX_LEVEL_2D;
					father = octants[idx+offset].buildFather();
					for (int iii=0; iii<12; iii++){
						father.info[iii] = false;
					}
					for(idx2=0; idx2<global2D.nchildren; idx2++){
						if (markerfather < octants[idx+offset+idx2].getMarker()+1){
							markerfather = octants[idx+offset+idx2].getMarker()+1;
						}
						for (int iii=0; iii<12; iii++){
							father.info[iii] = father.info[iii] || octants[idx+offset+idx2].info[iii];
						}
					}
					father.info[9] = true;
					if (markerfather < 0){
						docoarse = true;
					}
					father.setMarker(markerfather);
					octants[idx] = father;
					mapidx[idx] = mapidx[idx+offset];
					offset += nchm1;
					nidx++;
				}
				else{
					octants[idx] = octants[idx+offset];
					mapidx[idx] = mapidx[idx+offset];
				}
			}
		}
		octants.resize(nocts-offset);
		octants.shrink_to_fit();
		nocts = octants.size();
		//mapidx.resize(nocts-offset);
		mapidx.resize(nocts);
		mapidx.shrink_to_fit();


		// End on ghosts
		if (ghosts.size() && nocts > 0){
			ghosts[idx2_gh].setMarker(-1);
			if ((ghosts[idx2_gh].getMarker() < 0) && (octants[nocts-1].getMarker() < 0)){
				father = ghosts[idx2_gh].buildFather();
				markerfather = ghosts[idx2_gh].getMarker()+1;//-MAX_LEVEL_2D;
				nbro = 0;
				idx = idx2_gh;
				ghosts[idx].setMarker(-1);
				marker = ghosts[idx].getMarker();
				while(marker < 0 && ghosts[idx].buildFather() == father){
					nbro++;
					if (markerfather < ghosts[idx].getMarker()+1){
						markerfather = ghosts[idx].getMarker()+1;
					}
					idx++;
					if(idx == size_ghosts){
						break;
					}
					ghosts[idx].setMarker(-1);
					marker = ghosts[idx].getMarker();
				}
				nend = 0;
				idx = nocts-1;
				octants[idx].setMarker(-1);
				marker = octants[idx].getMarker();
				while(marker < 0 && octants[idx].buildFather() == father && idx >= 0){
					nbro++;
					nend++;
					if (markerfather < octants[idx].getMarker()+1){
						markerfather = octants[idx].getMarker()+1;
					}
					idx--;
					octants[idx].setMarker(-1);
					marker = octants[idx].getMarker();
					if (idx<0){
						break;
					}
				}
				if (nbro == global2D.nchildren){
					offset = nend;
				}
				else{
					nend = 0;
					for(int ii=nocts-global2D.nchildren; ii<nocts; ii++){
						octants[ii].setMarker(0);
						octants[ii].info[11] = true;
					}
				}
			}

			if (nend != 0){
				for (int iii=0; iii<12; iii++){
					father.info[iii] = false;
				}
				for (idx=0; idx < nend; idx++){
					for (int iii=0; iii<12; iii++){
						father.info[iii] = father.info[iii] || octants[nocts-idx-1].info[iii];
					}
				}
				father.info[9] = true;
				if (markerfather < 0){
					docoarse = true;
				}
				father.setMarker(markerfather);
				octants.resize(nocts-offset);
				octants.push_back(father);
				octants.shrink_to_fit();
				nocts = octants.size();
				mapidx.resize(nocts-offset);
				mapidx.push_back(nocts0-nend);
				mapidx.shrink_to_fit();
			}

		}

		// Set final first and last desc
		if(nocts>0){
			setFirstDesc();
			setLastDesc();
		}
		return docoarse;

	};

	// =================================================================================== //

	void checkCoarse(uint64_t lastDescPre,						// Delete overlapping octants after coarse local tree. Check first and last descendants
			uint64_t firstDescPost){					// of process before and after the local process
		int32_t idx;
		uint32_t nocts;
		uint64_t Morton;
		uint8_t toDelete = 0;
		u32vector neigh;
		uint32_t sizeneigh;
		vector<bool> isghost;

		nocts = getNumOctants();
		idx = 0;
		Morton = octants[idx].computeMorton();
		while(Morton <= lastDescPre && idx < nocts && Morton != 0){
			// To delete, the father is in proc before me
//			// Update PBound of neighbours
//			for (uint8_t iface=0; iface<global2D.nfaces; iface++){
//				findNeighbours(idx, iface, neigh, isghost);
//				sizeneigh = neigh.size();
//				for (int i=0; i<sizeneigh; i++){
//					if(!isghost[i]){
//						octants[i].info[global2D.oppface[iface]+global2D.nfaces] = true;
//					}
//				}
//			}
			toDelete++;
			idx++;
			Morton = octants[idx].computeMorton();
		}
		for(idx=0; idx<nocts-toDelete; idx++){
			octants[idx] = octants[idx+toDelete];
		}
		octants.resize(nocts-toDelete);
		octants.shrink_to_fit();
		nocts = getNumOctants();

		//		toDelete = 0;
		//		Morton = last_desc.computeMorton();
		//		if(int(firstDescPost  - Morton) > 1){
		//			// To insert, the father is not yet here!!
		//			idx = nocts - 1;
		//			Class_Octant<2> father = octants[idx].buildFather();
		//			bool info[12] = {false};
		//			while(octants[idx].buildFather() == father && idx >= 0){
		//				for (int i=0; i<12; i++){
		//					info[i] = info[i] || octants[idx].info[i];
		//				}
		//				toDelete++;
		//				idx--;
		//			}
		//			for (int i=0; i<12; i++){
		//				father.info[i] = info[i];
		//			}
		//			octants.resize(nocts-toDelete);
		//			octants.push_back(father);
		//			octants.shrink_to_fit();
		//		}

		setFirstDesc();
		setLastDesc();

	};

	// =================================================================================== //

	void checkCoarse(uint64_t lastDescPre,						// Delete overlapping octants after coarse local tree. Check first and last descendants
			uint64_t firstDescPost,
			u32vector & mapidx){					// of process before and after the local process
		int32_t idx;
		uint32_t nocts;
		uint64_t Morton;
		uint8_t toDelete = 0;

		nocts = getNumOctants();
		idx = 0;
		Morton = octants[idx].computeMorton();
		while(Morton <= lastDescPre && idx < nocts && Morton != 0){
			// To delete, the father is in proc before me
			toDelete++;
			idx++;
			Morton = octants[idx].computeMorton();
		}
		for(idx=0; idx<nocts-toDelete; idx++){
			octants[idx] = octants[idx+toDelete];
			mapidx[idx] = mapidx[idx+toDelete];
		}
		octants.resize(nocts-toDelete);
		octants.shrink_to_fit();
		mapidx.resize(nocts-toDelete);
		mapidx.shrink_to_fit();
		nocts = getNumOctants();

		setFirstDesc();
		setLastDesc();

	};

	// =================================================================================== //

	void updateLocalMaxDepth(){						// Update max depth reached in local tree
		uint32_t noctants = getNumOctants();
		uint32_t i;

		local_max_depth = 0;
		for(i = 0; i < noctants; i++){
			if(octants[i].getLevel() > local_max_depth){
				local_max_depth = octants[i].getLevel();
			}
		}

	};

	// =================================================================================== //

	void findNeighbours(uint32_t idx,							// Finds neighbours of idx-th octant through iface in vector octants.
			uint8_t iface,					// Returns a vector (empty if iface is a bound face) with the index of neighbours
			u32vector & neighbours,			// in their structure (octants or ghosts) and sets isghost[i] = true if the
			vector<bool> & isghost){		// i-th neighbour is ghost in the local tree

		uint64_t  Morton, Mortontry;
		uint32_t  noctants = getNumOctants();
		uint32_t idxtry;
		Class_Octant<2>* oct = &octants[idx];
		uint32_t size = oct->getSize();


		// TODO Create a global matrix
		//Alternative to switch case
		int8_t cx = int8_t((iface<2)*(int8_t(2*iface-1)));
		int8_t cy = int8_t((int8_t(iface/2))*(int8_t(2*iface-5)));

		isghost.clear();
		neighbours.clear();

		// Default if iface is nface<iface<0
		if (iface < 0 || iface > global2D.nfaces){
			//writeLog("Face index out of range in find neighbours !!!");
			return;
		}

		// Check if octants face is a process boundary
		if (oct->info[global2D.nfaces+iface] == false){

			// Check if octants face is a boundary
			if (oct->info[iface] == false){

				//Build Morton number of virtual neigh of same size
				Class_Octant<2> samesizeoct(oct->level, int32_t(oct->x)+int32_t(cx*size), int32_t(oct->y)+int32_t(cy*size));
				Morton = samesizeoct.computeMorton();
				// Search morton in octants
				// If a even face morton is lower than morton of oct, if odd higher
				// ---> can i search only before or after idx in octants
				int32_t jump = (oct->computeMorton() > Morton) ? int32_t(idx/2+1) : int32_t((noctants -idx)/2+1);
				idxtry = uint32_t(idx +((oct->computeMorton()<Morton)-(oct->computeMorton()>Morton))*jump);
				if (idxtry > noctants-1) idxtry = noctants-1;
				Mortontry = oct->computeMorton();
				while(abs(jump) > 0){
					Mortontry = octants[idxtry].computeMorton();
					jump = ((Mortontry<Morton)-(Mortontry>Morton))*abs(jump)/2;
					idxtry += jump;
					if (idxtry > noctants-1){
						if (jump > 0){
							idxtry = noctants - 1;
							jump = 0;
						}
						else if (jump < 0){
							idxtry = 0;
							jump = 0;
						}
					}
				}
				if(octants[idxtry].computeMorton() == Morton && octants[idxtry].level == oct->level){
					//Found neighbour of same size
					isghost.push_back(false);
					neighbours.push_back(idxtry);
					return;
				}
				else{
					// Step until the mortontry lower than morton (one idx of distance)
					{
						while(octants[idxtry].computeMorton() < Morton){
							idxtry++;
							if(idxtry > noctants-1){
								idxtry = noctants-1;
								break;
							}
						}
						while(octants[idxtry].computeMorton() > Morton){
							idxtry--;
							if(idxtry > noctants-1){
								idxtry = 0;
								break;
							}
						}
					}
					if(octants[idxtry].computeMorton() == Morton && octants[idxtry].level == oct->level){
						//Found neighbour of same size
						isghost.push_back(false);
						neighbours.push_back(idxtry);
						return;
					}
					// Compute Last discendent of virtual octant of same size
					uint32_t delta = (uint32_t)pow(2.0,(double)((uint8_t)MAX_LEVEL_2D - samesizeoct.level)) - 1;
					Class_Octant<2> last_desc = samesizeoct.buildLastDesc();
					uint64_t Mortonlast = last_desc.computeMorton();
					vector<uint32_t> bufferidx;
					Mortontry = octants[idxtry].computeMorton();
//					int32_t Dh;
//					Dh = int32_t(cx)*(int32_t(oct->x) - int32_t(octants[idxtry].x));
//					Dh += int32_t(cy)*(int32_t(oct->y) - int32_t(octants[idxtry].y));
					int32_t Dx, Dy;
					int32_t Dxstar, Dystar;
					int32_t eqcoord;
					while(Mortontry < Mortonlast && idxtry < noctants){
//						Dh = int32_t(cx)*(int32_t(oct->x) - int32_t(octants[idxtry].x));
//						Dh += int32_t(cy)*(int32_t(oct->y) - int32_t(octants[idxtry].y));
						Dx = int32_t(abs(cx))*(-int32_t(oct->x) + int32_t(octants[idxtry].x));
						Dy = int32_t(abs(cy))*(-int32_t(oct->y) + int32_t(octants[idxtry].y));
						Dxstar = int32_t((cx-1)/2)*(octants[idxtry].getSize()) + int32_t((cx+1)/2)*size;
						Dystar = int32_t((cy-1)/2)*(octants[idxtry].getSize()) + int32_t((cy+1)/2)*size;
//						if ((abs(Dh) == ((1-(iface%2))*octants[idxtry].getSize() + (iface%2)*size))){

						uint32_t x0 = oct->x;
						uint32_t x1 = x0 + size;
						uint32_t y0 = oct->y;
						uint32_t y1 = y0 + size;
						uint32_t x0try = octants[idxtry].x;
						uint32_t x1try = x0try + octants[idxtry].getSize();
						uint32_t y0try = octants[idxtry].y;
						uint32_t y1try = y0try + octants[idxtry].getSize();
						uint8_t level = oct->level;
						uint8_t leveltry = octants[idxtry].getLevel();

						if (Dx == Dxstar && Dy == Dystar){
							if (leveltry > level){
								if((abs(cx)*((y0try>=y0)*(y0try<y1))) + (abs(cy)*((x0try>=x0)*(x0try<x1)))){
									neighbours.push_back(idxtry);
									isghost.push_back(false);
								}
							}
							if (leveltry < level){
								if((abs(cx)*((y0>=y0try)*(y0<y1try))) + (abs(cy)*((x0>=x0try)*(x0<x1try)))){
									neighbours.push_back(idxtry);
									isghost.push_back(false);
								}
							}
						}

//						if (Dx == Dxstar && Dy == Dystar){
//							neighbours.push_back(idxtry);
//							isghost.push_back(false);
//						}

						idxtry++;
						if(idxtry>noctants-1){
							break;
						}
						Mortontry = octants[idxtry].computeMorton();
					}
					return;
				}
			}
			else{
				// Boundary Face
				return;
			}
		}
		//--------------------------------------------------------------- //
		//--------------------------------------------------------------- //
		else{
			// Check if octants face is a boundary
			if (oct->info[iface] == false){
				// IF OCTANT FACE IS A PROCESS BOUNDARY SEARCH ALSO IN GHOSTS

				if (ghosts.size()>0){
					// Search in ghosts

					uint32_t idxghost = uint32_t(size_ghosts/2);
					Class_Octant<2>* octghost = &ghosts[idxghost];

					//Build Morton number of virtual neigh of same size
					Class_Octant<2> samesizeoct(oct->level, oct->x+cx*size, oct->y+cy*size);
					Morton = samesizeoct.computeMorton(); //mortonEncode_magicbits(oct->x-size,oct->y,oct->z);
					// Search morton in octants
					// If a even face morton is lower than morton of oct, if odd higher
					// ---> can i search only before or after idx in octants
					int32_t jump = (octghost->computeMorton() > Morton) ? int32_t(idxghost/2+1) : int32_t((size_ghosts -idxghost)/2+1);
					idxtry = uint32_t(idxghost +((octghost->computeMorton()<Morton)-(octghost->computeMorton()>Morton))*jump);
					if (idxtry > ghosts.size()-1) idxtry = ghosts.size()-1;
					while(abs(jump) > 0){
						Mortontry = ghosts[idxtry].computeMorton();
						jump = ((Mortontry<Morton)-(Mortontry>Morton))*abs(jump)/2;
						idxtry += jump;
						if (idxtry > ghosts.size()-1){
							if (jump > 0){
								idxtry = ghosts.size() - 1;
								jump = 0;
							}
							else if (jump < 0){
								idxtry = 0;
								jump = 0;
							}
						}
					}
					if(ghosts[idxtry].computeMorton() == Morton && ghosts[idxtry].level == oct->level){
						//Found neighbour of same size
						isghost.push_back(true);
						neighbours.push_back(idxtry);
						return;
					}
					else{
						// Step until the mortontry lower than morton (one idx of distance)
						{
							while(ghosts[idxtry].computeMorton() < Morton){
								idxtry++;
								if(idxtry > ghosts.size()-1){
									idxtry = ghosts.size()-1;
									break;
								}
							}
							while(ghosts[idxtry].computeMorton() > Morton){
								idxtry--;
								if(idxtry > ghosts.size()-1){
									idxtry = 0;
									break;
								}
							}
						}
						if(idxtry < size_ghosts){
							if(ghosts[idxtry].computeMorton() == Morton && ghosts[idxtry].level == oct->level){
								//Found neighbour of same size
								isghost.push_back(true);
								neighbours.push_back(idxtry);
								return;
							}
							// Compute Last discendent of virtual octant of same size
							Class_Octant<2> last_desc = samesizeoct.buildLastDesc();
							uint64_t Mortonlast = last_desc.computeMorton();
							vector<uint32_t> bufferidx;
							Mortontry = ghosts[idxtry].computeMorton();
//							int32_t Dh;
							int32_t Dx, Dy;
							int32_t Dxstar, Dystar;
							int32_t eqcoord;
							while(Mortontry < Mortonlast && idxtry < size_ghosts){
//								Dh = int32_t(cx)*(int32_t(oct->x) - int32_t(ghosts[idxtry].x));
//								Dh += int32_t(cy)*(int32_t(oct->y) - int32_t(ghosts[idxtry].y));
								Dx = int32_t(abs(cx))*(-int32_t(oct->x) + int32_t(ghosts[idxtry].x));
								Dy = int32_t(abs(cy))*(-int32_t(oct->y) + int32_t(ghosts[idxtry].y));
								Dxstar = int32_t((cx-1)/2)*(ghosts[idxtry].getSize()) + int32_t((cx+1)/2)*size;
								Dystar = int32_t((cy-1)/2)*(ghosts[idxtry].getSize()) + int32_t((cy+1)/2)*size;
//								if ((abs(Dh) == ((1-(iface%2))*ghosts[idxtry].getSize() + (iface%2)*size))){

								uint32_t x0 = oct->x;
								uint32_t x1 = x0 + size;
								uint32_t y0 = oct->y;
								uint32_t y1 = y0 + size;
								uint32_t x0try = ghosts[idxtry].x;
								uint32_t x1try = x0try + ghosts[idxtry].getSize();
								uint32_t y0try = ghosts[idxtry].y;
								uint32_t y1try = y0try + ghosts[idxtry].getSize();
								uint8_t level = oct->level;
								uint8_t leveltry = ghosts[idxtry].getLevel();

								if (Dx == Dxstar && Dy == Dystar){
									if (leveltry > level){
										if((abs(cx)*((y0try>=y0)*(y0try<y1))) + (abs(cy)*((x0try>=x0)*(x0try<x1)))){
											neighbours.push_back(idxtry);
											isghost.push_back(true);
										}
									}
									if (leveltry < level){
										if((abs(cx)*((y0>=y0try)*(y0<y1try))) + (abs(cy)*((x0>=x0try)*(x0<x1try)))){
											neighbours.push_back(idxtry);
											isghost.push_back(true);
										}
									}
								}

								idxtry++;
								if(idxtry>size_ghosts-1){
									break;
								}
								Mortontry = ghosts[idxtry].computeMorton();
							}
						}
					}

					uint32_t lengthneigh = 0;
					uint32_t sizeneigh = neighbours.size();
					for (idxtry=0; idxtry<sizeneigh; idxtry++){
						lengthneigh += ghosts[neighbours[idxtry]].getSize();
					}
					if (lengthneigh < oct->getSize()){
						// Search in octants

						// Check if octants face is a boundary
						if (oct->info[iface] == false){

							//Build Morton number of virtual neigh of same size
							Class_Octant<2> samesizeoct(oct->level, oct->x+cx*size, oct->y+cy*size);
							Morton = samesizeoct.computeMorton();
							// Search morton in octants
							// If a even face morton is lower than morton of oct, if odd higher
							// ---> can i search only before or after idx in octants
							int32_t jump = (oct->computeMorton() > Morton) ? int32_t(idx/2+1) : int32_t((noctants -idx)/2+1);
							idxtry = uint32_t(idx +((oct->computeMorton()<Morton)-(oct->computeMorton()>Morton))*jump);
							if (idxtry > noctants-1) idxtry = noctants-1;
							while(abs(jump) > 0){
								Mortontry = octants[idxtry].computeMorton();
								jump = ((Mortontry<Morton)-(Mortontry>Morton))*abs(jump)/2;
								idxtry += jump;
								if (idxtry > noctants-1){
									if (jump > 0){
										idxtry = noctants - 1;
										jump = 0;
									}
									else if (jump < 0){
										idxtry = 0;
										jump = 0;
									}
								}
							}
							if(octants[idxtry].computeMorton() == Morton && octants[idxtry].level == oct->level){
								//Found neighbour of same size
								isghost.push_back(false);
								neighbours.push_back(idxtry);
								//writeLog("Face marked pbound but only a non-ghost neighbour found!!!");
								return;
							}
							else{
								// Step until the mortontry lower than morton (one idx of distance)
								{
									while(octants[idxtry].computeMorton() < Morton){
										idxtry++;
										if(idxtry > noctants-1){
											idxtry = noctants-1;
											break;
										}
									}
									while(octants[idxtry].computeMorton() > Morton){
										idxtry--;
										if(idxtry > noctants-1){
											idxtry = 0;
											break;
										}
									}
								}
								if (idxtry < noctants){
									if(octants[idxtry].computeMorton() == Morton && octants[idxtry].level == oct->level){
										//Found neighbour of same size
										isghost.push_back(false);
										neighbours.push_back(idxtry);
										//writeLog("Face marked pbound but only a non-ghost neighbour found!!!");
										return;
									}
									// Compute Last discendent of virtual octant of same size
									uint32_t delta = (uint32_t)pow(2.0,(double)((uint8_t)MAX_LEVEL_2D - samesizeoct.level)) - 1;
									Class_Octant<2> last_desc = samesizeoct.buildLastDesc();
									uint64_t Mortonlast = last_desc.computeMorton();
									vector<uint32_t> bufferidx;
									Mortontry = octants[idxtry].computeMorton();
//									int32_t Dh;
									int32_t Dx, Dy;
									int32_t Dxstar, Dystar;
									int32_t eqcoord;
									while(Mortontry < Mortonlast && idxtry <= noctants-1){
//										Dh = int32_t(cx)*(int32_t(oct->x) - int32_t(octants[idxtry].x));
//										Dh += int32_t(cy)*(int32_t(oct->y) - int32_t(octants[idxtry].y));
										Dx = int32_t(abs(cx))*(-int32_t(oct->x) + int32_t(octants[idxtry].x));
										Dy = int32_t(abs(cy))*(-int32_t(oct->y) + int32_t(octants[idxtry].y));
										Dxstar = int32_t((cx-1)/2)*(octants[idxtry].getSize()) + int32_t((cx+1)/2)*size;
										Dystar = int32_t((cy-1)/2)*(octants[idxtry].getSize()) + int32_t((cy+1)/2)*size;
//										if ((abs(Dh) == ((1-(iface%2))*octants[idxtry].getSize() + (iface%2)*size))){

										uint32_t x0 = oct->x;
										uint32_t x1 = x0 + size;
										uint32_t y0 = oct->y;
										uint32_t y1 = y0 + size;
										uint32_t x0try = octants[idxtry].x;
										uint32_t x1try = x0try + octants[idxtry].getSize();
										uint32_t y0try = octants[idxtry].y;
										uint32_t y1try = y0try + octants[idxtry].getSize();
										uint8_t level = oct->level;
										uint8_t leveltry = octants[idxtry].getLevel();

										if (Dx == Dxstar && Dy == Dystar){
											if (leveltry > level){
												if((abs(cx)*((y0try>=y0)*(y0try<y1))) + (abs(cy)*((x0try>=x0)*(x0try<x1)))){
													neighbours.push_back(idxtry);
													isghost.push_back(false);
												}
											}
											if (leveltry < level){
												if((abs(cx)*((y0>=y0try)*(y0<y1try))) + (abs(cy)*((x0>=x0try)*(x0<x1try)))){
													neighbours.push_back(idxtry);
													isghost.push_back(false);
												}
											}
										}

//										if (Dx == Dxstar && Dy == Dystar){
//											neighbours.push_back(idxtry);
//											isghost.push_back(false);
//										}


										idxtry++;
										Mortontry = octants[idxtry].computeMorton();
									}
								}
							}
						}
					}
					return;
				}
			}
			else{
				// Boundary Face
				return;
			}
		}
	};

	// =================================================================================== //

	void findNeighbours(Class_Octant<2> *oct,					// Finds neighbours of octant through iface in vector octants.
			uint8_t iface,					// Returns a vector (empty if iface is a bound face) with the index of neighbours
			u32vector & neighbours,			// in their structure (octants or ghosts) and sets isghost[i] = true if the
			vector<bool> & isghost){		// i-th neighbour is ghost in the local tree

		uint64_t  Morton, Mortontry;
		uint32_t  noctants = getNumOctants();
		uint32_t idxtry;
		//Class_Octant<2>* oct = &octants[idx];
		uint32_t size = oct->getSize();
		//		//Find octant in octants
		//		OctantsType::iterator itoct = find(octants.begin(), octants.end(), (*oct));
		//		if (itoct == octants.end()){
		//			return;
		//		}
		//		uint32_t idx = distance(octants.begin(), itoct);

		// TODO Create a global matrix
		//Alternative to switch case
		int8_t cx = int8_t((iface<2)*(int8_t(2*iface-1)));
		int8_t cy = int8_t((int8_t(iface/2))*(int8_t(2*iface-5)));

		isghost.clear();
		neighbours.clear();

		// Default if iface is nface<iface<0
		if (iface < 0 || iface > global2D.nfaces){
			//writeLog("Face index out of range in find neighbours !!!");
			return;
		}

		// Check if octants face is a process boundary
		if (oct->info[global2D.nfaces+iface] == false){

			// Check if octants face is a boundary
			if (oct->info[iface] == false){

				//Build Morton number of virtual neigh of same size
				Class_Octant<2> samesizeoct(oct->level, int32_t(oct->x)+int32_t(cx*size), int32_t(oct->y)+int32_t(cy*size));
				Morton = samesizeoct.computeMorton();
				// Search morton in octants
				// If a even face morton is lower than morton of oct, if odd higher
				// ---> can i search only before or after idx in octants
				//				int32_t jump = (oct->computeMorton() > Morton) ? int32_t(idx/2+1) : int32_t((noctants -idx)/2+1);
				//				idxtry = uint32_t(idx +((oct->computeMorton()<Morton)-(oct->computeMorton()>Morton))*jump);
				//				Mortontry = oct->computeMorton();
				int32_t jump = int32_t((noctants)/2+1);
				idxtry = uint32_t(jump);
				Mortontry = oct->computeMorton();
				while(abs(jump) > 0){
					Mortontry = octants[idxtry].computeMorton();
					jump = ((Mortontry<Morton)-(Mortontry>Morton))*abs(jump)/2;
					idxtry += jump;
					if (idxtry > noctants-1){
						if (jump > 0){
							idxtry = noctants - 1;
							jump = 0;
						}
						else if (jump < 0){
							idxtry = 0;
							jump = 0;
						}
					}
				}
				if(octants[idxtry].computeMorton() == Morton && octants[idxtry].level == oct->level){
					//Found neighbour of same size
					isghost.push_back(false);
					neighbours.push_back(idxtry);
					return;
				}
				else{
					// Step until the mortontry lower than morton (one idx of distance)
					{
						while(octants[idxtry].computeMorton() < Morton){
							idxtry++;
							if(idxtry > noctants-1){
								idxtry = noctants-1;
								break;
							}
						}
						while(octants[idxtry].computeMorton() > Morton){
							idxtry--;
							if(idxtry > noctants-1){
								idxtry = 0;
								break;
							}
						}
					}
					if(octants[idxtry].computeMorton() == Morton && octants[idxtry].level == oct->level){
						//Found neighbour of same size
						isghost.push_back(false);
						neighbours.push_back(idxtry);
						return;
					}
					// Compute Last discendent of virtual octant of same size
					uint32_t delta = (uint32_t)pow(2.0,(double)((uint8_t)MAX_LEVEL_2D - samesizeoct.level)) - 1;
					Class_Octant<2> last_desc = samesizeoct.buildLastDesc();
					uint64_t Mortonlast = last_desc.computeMorton();
					vector<uint32_t> bufferidx;
					Mortontry = octants[idxtry].computeMorton();
					int32_t Dh;
					int32_t Dx, Dy;
					int32_t Dxstar, Dystar;
					int32_t eqcoord;
					while(Mortontry < Mortonlast && idxtry < noctants){
//						Dh = int32_t(cx)*(int32_t(oct->x) - int32_t(octants[idxtry].x));
//						Dh += int32_t(cy)*(int32_t(oct->y) - int32_t(octants[idxtry].y));
						Dx = int32_t(abs(cx))*(-int32_t(oct->x) + int32_t(octants[idxtry].x));
						Dy = int32_t(abs(cy))*(-int32_t(oct->y) + int32_t(octants[idxtry].y));
						Dxstar = int32_t((cx-1)/2)*(octants[idxtry].getSize()) + int32_t((cx+1)/2)*size;
						Dystar = int32_t((cy-1)/2)*(octants[idxtry].getSize()) + int32_t((cy+1)/2)*size;
//						if ((abs(Dh) == ((1-(iface%2))*octants[idxtry].getSize() + (iface%2)*size))){

						uint32_t x0 = oct->x;
						uint32_t x1 = x0 + size;
						uint32_t y0 = oct->y;
						uint32_t y1 = y0 + size;
						uint32_t x0try = octants[idxtry].x;
						uint32_t x1try = x0try + octants[idxtry].getSize();
						uint32_t y0try = octants[idxtry].y;
						uint32_t y1try = y0try + octants[idxtry].getSize();
						uint8_t level = oct->level;
						uint8_t leveltry = octants[idxtry].getLevel();

						if (Dx == Dxstar && Dy == Dystar){
							if (leveltry > level){
								if((abs(cx)*((y0try>=y0)*(y0try<y1))) + (abs(cy)*((x0try>=x0)*(x0try<x1)))){
									neighbours.push_back(idxtry);
									isghost.push_back(false);
								}
							}
							if (leveltry < level){
								if((abs(cx)*((y0>=y0try)*(y0<y1try))) + (abs(cy)*((x0>=x0try)*(x0<x1try)))){
									neighbours.push_back(idxtry);
									isghost.push_back(false);
								}
							}
						}

//						if (Dx == Dxstar && Dy == Dystar){
//							neighbours.push_back(idxtry);
//							isghost.push_back(false);
//						}
						idxtry++;
						if(idxtry>noctants-1){
							break;
						}
						Mortontry = octants[idxtry].computeMorton();
					}
					return;
				}
			}
			else{
				// Boundary Face
				return;
			}
		}
		//--------------------------------------------------------------- //
		//--------------------------------------------------------------- //
		else{
			// Check if octants face is a boundary
			if (oct->info[iface] == false){
				// IF OCTANT FACE IS A PROCESS BOUNDARY SEARCH ALSO IN GHOSTS

				if (ghosts.size()>0){
					// Search in ghosts

					uint32_t idxghost = uint32_t(size_ghosts/2);
					Class_Octant<2>* octghost = &ghosts[idxghost];

					//Build Morton number of virtual neigh of same size
					Class_Octant<2> samesizeoct(oct->level, oct->x+cx*size, oct->y+cy*size);
					Morton = samesizeoct.computeMorton(); //mortonEncode_magicbits(oct->x-size,oct->y,oct->z);
					// Search morton in octants
					// If a even face morton is lower than morton of oct, if odd higher
					// ---> can i search only before or after idx in octants
					int32_t jump = (octghost->computeMorton() > Morton) ? int32_t(idxghost/2+1) : int32_t((size_ghosts -idxghost)/2+1);
					idxtry = uint32_t(idxghost +((octghost->computeMorton()<Morton)-(octghost->computeMorton()>Morton))*jump);
					while(abs(jump) > 0){
						Mortontry = ghosts[idxtry].computeMorton();
						jump = ((Mortontry<Morton)-(Mortontry>Morton))*abs(jump)/2;
						idxtry += jump;
						if (idxtry > ghosts.size()-1){
							if (jump > 0){
								idxtry = ghosts.size() - 1;
								jump = 0;
							}
							else if (jump < 0){
								idxtry = 0;
								jump = 0;
							}
						}
					}
					if(ghosts[idxtry].computeMorton() == Morton && ghosts[idxtry].level == oct->level){
						//Found neighbour of same size
						isghost.push_back(true);
						neighbours.push_back(idxtry);
						return;
					}
					else{
						// Step until the mortontry lower than morton (one idx of distance)
						{
							while(ghosts[idxtry].computeMorton() < Morton){
								idxtry++;
								if(idxtry > ghosts.size()-1){
									idxtry = ghosts.size()-1;
									break;
								}
							}
							while(ghosts[idxtry].computeMorton() > Morton){
								idxtry--;
								if(idxtry > ghosts.size()-1){
									idxtry = 0;
									break;
								}
							}
						}
						if(idxtry < size_ghosts){
							if(ghosts[idxtry].computeMorton() == Morton && ghosts[idxtry].level == oct->level){
								//Found neighbour of same size
								isghost.push_back(true);
								neighbours.push_back(idxtry);
								return;
							}
							// Compute Last discendent of virtual octant of same size
							uint32_t delta = (uint32_t)pow(2.0,(double)((uint8_t)MAX_LEVEL_2D - samesizeoct.level)) - 1;
							Class_Octant<2> last_desc = samesizeoct.buildLastDesc();
							uint64_t Mortonlast = last_desc.computeMorton();
							vector<uint32_t> bufferidx;
							Mortontry = ghosts[idxtry].computeMorton();
//							int32_t Dh;
							int32_t Dx, Dy;
							int32_t Dxstar, Dystar;
							int32_t eqcoord;
							while(Mortontry < Mortonlast && idxtry < size_ghosts){
//								Dh = int32_t(cx)*(int32_t(oct->x) - int32_t(ghosts[idxtry].x));
//								Dh += int32_t(cy)*(int32_t(oct->y) - int32_t(ghosts[idxtry].y));
								Dx = int32_t(abs(cx))*(-int32_t(oct->x) + int32_t(ghosts[idxtry].x));
								Dy = int32_t(abs(cy))*(-int32_t(oct->y) + int32_t(ghosts[idxtry].y));
								Dxstar = int32_t((cx-1)/2)*(ghosts[idxtry].getSize()) + int32_t((cx+1)/2)*size;
								Dystar = int32_t((cy-1)/2)*(ghosts[idxtry].getSize()) + int32_t((cy+1)/2)*size;
//								if ((abs(Dh) == ((1-(iface%2))*ghosts[idxtry].getSize() + (iface%2)*size))){

								uint32_t x0 = oct->x;
								uint32_t x1 = x0 + size;
								uint32_t y0 = oct->y;
								uint32_t y1 = y0 + size;
								uint32_t x0try = ghosts[idxtry].x;
								uint32_t x1try = x0try + ghosts[idxtry].getSize();
								uint32_t y0try = ghosts[idxtry].y;
								uint32_t y1try = y0try + ghosts[idxtry].getSize();
								uint8_t level = oct->level;
								uint8_t leveltry = ghosts[idxtry].getLevel();

								if (Dx == Dxstar && Dy == Dystar){
									if (leveltry > level){
										if((abs(cx)*((y0try>=y0)*(y0try<y1))) + (abs(cy)*((x0try>=x0)*(x0try<x1)))){
											neighbours.push_back(idxtry);
											isghost.push_back(true);
										}
									}
									if (leveltry < level){
										if((abs(cx)*((y0>=y0try)*(y0<y1try))) + (abs(cy)*((x0>=x0try)*(x0<x1try)))){
											neighbours.push_back(idxtry);
											isghost.push_back(true);
										}
									}

								}

//								if (Dx == Dxstar && Dy == Dystar){
//									neighbours.push_back(idxtry);
//									isghost.push_back(true);
//								}

								idxtry++;
								if(idxtry>size_ghosts-1){
									break;
								}
								Mortontry = ghosts[idxtry].computeMorton();
							}
						}
					}

					uint32_t lengthneigh = 0;
					uint32_t sizeneigh = neighbours.size();
					for (idxtry=0; idxtry<sizeneigh; idxtry++){
						lengthneigh += ghosts[neighbours[idxtry]].getSize();
					}
					if (lengthneigh < oct->getSize()){
						// Search in octants

						// Check if octants face is a boundary
						if (oct->info[iface] == false){

							//Build Morton number of virtual neigh of same size
							Class_Octant<2> samesizeoct(oct->level, oct->x+cx*size, oct->y+cy*size);
							Morton = samesizeoct.computeMorton();
							// Search morton in octants
							// If a even face morton is lower than morton of oct, if odd higher
							// ---> can i search only before or after idx in octants
							//							int32_t jump = (oct->computeMorton() > Morton) ? int32_t(idx/2+1) : int32_t((noctants -idx)/2+1);
							//							idxtry = uint32_t(idx +((oct->computeMorton()<Morton)-(oct->computeMorton()>Morton))*jump);
							int32_t jump = int32_t((noctants)/2+1);
							idxtry = uint32_t(jump);
							while(abs(jump) > 0){
								Mortontry = octants[idxtry].computeMorton();
								jump = ((Mortontry<Morton)-(Mortontry>Morton))*abs(jump)/2;
								idxtry += jump;
								if (idxtry > noctants-1){
									if (jump > 0){
										idxtry = noctants - 1;
										jump = 0;
									}
									else if (jump < 0){
										idxtry = 0;
										jump = 0;
									}
								}
							}
							if(octants[idxtry].computeMorton() == Morton && octants[idxtry].level == oct->level){
								//Found neighbour of same size
								isghost.push_back(false);
								neighbours.push_back(idxtry);
								//writeLog("Face marked pbound but only a non-ghost neighbour found!!!");
								return;
							}
							else{
								// Step until the mortontry lower than morton (one idx of distance)
								{
									while(octants[idxtry].computeMorton() < Morton){
										idxtry++;
										if(idxtry > noctants-1){
											idxtry = noctants-1;
											break;
										}
									}
									while(octants[idxtry].computeMorton() > Morton){
										idxtry--;
										if(idxtry > noctants-1){
											idxtry = 0;
											break;
										}
									}
								}
								if (idxtry < noctants){
									if(octants[idxtry].computeMorton() == Morton && octants[idxtry].level == oct->level){
										//Found neighbour of same size
										isghost.push_back(false);
										neighbours.push_back(idxtry);
										//writeLog("Face marked pbound but only a non-ghost neighbour found!!!");
										return;
									}
									// Compute Last discendent of virtual octant of same size
									uint32_t delta = (uint32_t)pow(2.0,(double)((uint8_t)MAX_LEVEL_2D - samesizeoct.level)) - 1;
									Class_Octant<2> last_desc = samesizeoct.buildLastDesc();
									uint64_t Mortonlast = last_desc.computeMorton();
									vector<uint32_t> bufferidx;
									Mortontry = octants[idxtry].computeMorton();
//									int32_t Dh;
									int32_t Dx, Dy;
									int32_t Dxstar, Dystar;
									int32_t eqcoord;
									while(Mortontry < Mortonlast && idxtry <= noctants-1){
//										Dh = int32_t(cx)*(int32_t(oct->x) - int32_t(octants[idxtry].x));
//										Dh += int32_t(cy)*(int32_t(oct->y) - int32_t(octants[idxtry].y));
										Dx = int32_t(abs(cx))*(-int32_t(oct->x) + int32_t(octants[idxtry].x));
										Dy = int32_t(abs(cy))*(-int32_t(oct->y) + int32_t(octants[idxtry].y));
										Dxstar = int32_t((cx-1)/2)*(octants[idxtry].getSize()) + int32_t((cx+1)/2)*size;
										Dystar = int32_t((cy-1)/2)*(octants[idxtry].getSize()) + int32_t((cy+1)/2)*size;
//										if ((abs(Dh) == ((1-(iface%2))*octants[idxtry].getSize() + (iface%2)*size))){

										uint32_t x0 = oct->x;
										uint32_t x1 = x0 + size;
										uint32_t y0 = oct->y;
										uint32_t y1 = y0 + size;
										uint32_t x0try = octants[idxtry].x;
										uint32_t x1try = x0try + octants[idxtry].getSize();
										uint32_t y0try = octants[idxtry].y;
										uint32_t y1try = y0try + octants[idxtry].getSize();
										uint8_t level = oct->level;
										uint8_t leveltry = octants[idxtry].getLevel();

										if (Dx == Dxstar && Dy == Dystar){
											if (leveltry > level){
												if((abs(cx)*((y0try>=y0)*(y0try<y1))) + (abs(cy)*((x0try>=x0)*(x0try<x1)))){
													neighbours.push_back(idxtry);
													isghost.push_back(false);
												}
											}
											if (leveltry < level){
												if((abs(cx)*((y0>=y0try)*(y0<y1try))) + (abs(cy)*((x0>=x0try)*(x0<x1try)))){
													neighbours.push_back(idxtry);
													isghost.push_back(false);
												}
											}
										}

//										if (Dx == Dxstar && Dy == Dystar){
//											neighbours.push_back(idxtry);
//											isghost.push_back(false);
//										}

										idxtry++;
										Mortontry = octants[idxtry].computeMorton();
									}
								}
							}
						}
					}
					return;
				}
			}
			else{
				// Boundary Face
				return;
			}
		}
	};

	// =================================================================================== //

	void findGhostNeighbours(uint32_t const idx,		// Finds neighbours of idx-th ghost octant through iface in vector octants.
			uint8_t iface,				// Returns a vector (empty if iface is not the pbound face for ghost) with the index of neighbours
			u32vector & neighbours){	// in the structure octants

		uint64_t  Morton, Mortontry;
		uint32_t  noctants = getNumOctants();
		uint32_t idxtry;
		Class_Octant<2>* oct = &ghosts[idx];
		uint32_t size = oct->getSize();

		//Alternative to switch case
		int8_t cx = int8_t((iface<2)*(int8_t(2*iface-1)));
		int8_t cy = int8_t((int8_t(iface/2))*(int8_t(2*iface-5)));

		neighbours.clear();

		// Default if iface is nface<iface<0
		if (iface < 0 || iface > global2D.nfaces){
			//writeLog("Face index out of range in find neighbours !!!");
			return;
		}

		// Check if octants face is a process boundary
		if (oct->info[global2D.nfaces+iface] == true){

			//Build Morton number of virtual neigh of same size
			Class_Octant<2> samesizeoct(oct->level, int32_t(oct->x)+int32_t(cx*size), int32_t(oct->y)+int32_t(cy*size));
			Morton = samesizeoct.computeMorton();
			// Search morton in octants
			// If a even face morton is lower than morton of oct, if odd higher
			// ---> can i search only before or after idx in octants
			int32_t jump = getNumOctants()/2;
			idxtry = uint32_t(getNumOctants()/2);
			Mortontry = octants[idxtry].computeMorton();
			jump = ((Mortontry<Morton)-(Mortontry>Morton))*abs(jump)/2;
			while(abs(jump) > 0){
				Mortontry = octants[idxtry].computeMorton();
				jump = ((Mortontry<Morton)-(Mortontry>Morton))*abs(jump)/2;
				idxtry += jump;
				if (idxtry > noctants-1){
					if (jump > 0){
						idxtry = noctants - 1;
						jump = 0;
					}
					else if (jump < 0){
						idxtry = 0;
						jump = 0;
					}
				}
			}
			if(octants[idxtry].computeMorton() == Morton && octants[idxtry].level == oct->level){
				//Found neighbour of same size
				neighbours.push_back(idxtry);
				return;
			}
			else{
				// Step until the mortontry lower than morton (one idx of distance)
				{
					while(octants[idxtry].computeMorton() < Morton){
						idxtry++;
						if(idxtry > noctants-1){
							idxtry = noctants-1;
							break;
						}
					}
					while(octants[idxtry].computeMorton() > Morton){
						idxtry--;
						if(idxtry > noctants-1){
							idxtry = 0;
							break;
						}
					}
				}
				if(octants[idxtry].computeMorton() == Morton && octants[idxtry].level == oct->level){
					//Found neighbour of same size
					neighbours.push_back(idxtry);
					return;
				}
				// Compute Last discendent of virtual octant of same size
				uint32_t delta = (uint32_t)pow(2.0,(double)((uint8_t)MAX_LEVEL_2D - samesizeoct.level)) - 1;
				Class_Octant<2> last_desc = samesizeoct.buildLastDesc();
				uint64_t Mortonlast = last_desc.computeMorton();
				vector<uint32_t> bufferidx;
				Mortontry = octants[idxtry].computeMorton();
				int32_t Dh;
				int32_t Dx, Dy;
				int32_t Dxstar, Dystar;
				int32_t eqcoord;
				while(Mortontry < Mortonlast && idxtry < noctants){
					//					Dh = int32_t(cx)*(int32_t(oct->x) - int32_t(octants[idxtry].x));
					//					Dh += int32_t(cy)*(int32_t(oct->y) - int32_t(octants[idxtry].y));
					Dx = int32_t(abs(cx))*(-int32_t(oct->x) + int32_t(octants[idxtry].x));
					Dy = int32_t(abs(cy))*(-int32_t(oct->y) + int32_t(octants[idxtry].y));
					Dxstar = int32_t((cx-1)/2)*(octants[idxtry].getSize()) + int32_t((cx+1)/2)*size;
					Dystar = int32_t((cy-1)/2)*(octants[idxtry].getSize()) + int32_t((cy+1)/2)*size;
					//					if ((abs(Dh) == ((1-(iface%2))*octants[idxtry].getSize() + (iface%2)*size))){
<<<<<<< HEAD
					if( (Mortontry <= Morton && octants[idxtry].level < oct->level) || (Mortontry >= Morton && octants[idxtry].level > oct->level)){
						if (Dx == Dxstar && Dy == Dystar){
							neighbours.push_back(idxtry);
=======

					uint32_t x0 = oct->x;
					uint32_t x1 = x0 + size;
					uint32_t y0 = oct->y;
					uint32_t y1 = y0 + size;
					uint32_t x0try = octants[idxtry].x;
					uint32_t x1try = x0try + octants[idxtry].getSize();
					uint32_t y0try = octants[idxtry].y;
					uint32_t y1try = y0try + octants[idxtry].getSize();
					uint8_t level = oct->level;
					uint8_t leveltry = octants[idxtry].getLevel();

					if (Dx == Dxstar && Dy == Dystar){
						if (leveltry > level){
							if((abs(cx)*((y0try>=y0)*(y0try<y1))) + (abs(cy)*((x0try>=x0)*(x0try<x1)))){
								neighbours.push_back(idxtry);
							}
						}
						if (leveltry < level){
							if((abs(cx)*((y0>=y0try)*(y0<y1try))) + (abs(cy)*((x0>=x0try)*(x0<x1try)))){
								neighbours.push_back(idxtry);
							}
>>>>>>> 3e7cd7fd
						}
					}


//
//					if( (Mortontry < Morton && octants[idxtry].level < oct->level) || (Mortontry > Morton && octants[idxtry].level > oct->level)){
//						if (Dx == Dxstar && Dy == Dystar){
//							neighbours.push_back(idxtry);
//						}
//					}

					idxtry++;
					if(idxtry>noctants-1){
						break;
					}
					Mortontry = octants[idxtry].computeMorton();
				}
				return;
			}
		}
		//--------------------------------------------------------------- //
		//-----Not Pbound face------------- ----------------------------- //
		else{
			return;
		}
	};

	// =================================================================================== //

	bool localBalance(bool doInterior){				// 2:1 balancing on level a local tree already adapted (balance only the octants with info[14] = false) (refinement wins!)
		// Return true if balanced done with some markers modification
		// Seto doInterior = false if the interior octants are already balanced
		// Local variables
		uint32_t 			noctants = getNumOctants();
		uint32_t			sizeneigh, modsize;
		u32vector		 	neigh;
		u32vector		 	modified, newmodified;
		uint32_t 			i, idx, imod;
		int32_t				idx1_gh = 0, idx2_gh = 0;
		uint8_t				iface;
		int8_t				targetmarker;
		vector<bool> 		isghost;
		bool				Bdone = false;

		OctantsType::iterator 	obegin, oend, it;
		u32vector::iterator 	ibegin, iend, iit;


		//If interior octants have to be balanced
		if(doInterior){
			// First loop on the octants
			/*		for(idx=0 ; idx<noctants; idx++){
				if (!octants[idx].getNotBalance()){
					for (iface=1; iface<nface; iface+=2){
						if(!octants[idx].getPbound(iface)){
							findNeighbours(idx, iface, neigh, isghost);
							sizeneigh = neigh.size();
							for(i=0; i<sizeneigh; i++){
								if (!isghost[i]){
									{
										if((octants[neigh[i]].getLevel() + octants[neigh[i]].getMarker()) > (octants[idx].getLevel() + octants[idx].getMarker() + 1) ){
											octants[idx].setMarker(octants[neigh[i]].getLevel()+octants[neigh[i]].getMarker()-1-octants[idx].getLevel());
											modified.push_back(idx);
											Bdone = true;
										}
										else if((octants[neigh[i]].getLevel() + octants[neigh[i]].getMarker()) < (octants[idx].getLevel() + octants[idx].getMarker() - 1)){
											octants[neigh[i]].setMarker(octants[idx].getLevel()+octants[idx].getMarker()-octants[neigh[i]].getLevel()-1);
											modified.push_back(neigh[i]);
											Bdone = true;
										}
									};
								}

							else{
								if(ghosts.size()>0){
									if((ghosts[neigh[i]].getLevel() + ghosts[neigh[i]].getMarker())> (octants[idx].getLevel() + octants[idx].getMarker() + 1)){
										octants[idx].setMarker(ghosts[neigh[i]].getLevel()+ghosts[neigh[i]].getMarker()-octants[idx].getLevel()-1);
										modified.push_back(idx);
										Bdone = true;
									}
								}
							}

							}
						}
					}
				}
			}*/
			obegin = octants.begin();
			oend = octants.end();
			idx = 0;
			for (it=obegin; it!=oend; it++){
				if (!it->getNotBalance() && it->getMarker() != 0){
					targetmarker = min(MAX_LEVEL_2D, int(octants[idx].getLevel()) + int(octants[idx].getMarker()));
					for (iface=0; iface<global2D.nfaces; iface++){
						if(!it->getBound(iface)){
							findNeighbours(idx, iface, neigh, isghost);
							sizeneigh = neigh.size();
							for(i=0; i<sizeneigh; i++){
								if (!isghost[i]){
									{
										if((octants[neigh[i]].getLevel() + octants[neigh[i]].getMarker()) > (targetmarker + 1) ){
											octants[idx].setMarker(octants[neigh[i]].getLevel()+octants[neigh[i]].getMarker()-1-octants[idx].getLevel());
											octants[idx].info[11] = true;
											modified.push_back(idx);
											Bdone = true;
										}
										else if((octants[neigh[i]].getLevel() + octants[neigh[i]].getMarker()) < (targetmarker - 1)){
											octants[neigh[i]].setMarker(targetmarker-octants[neigh[i]].getLevel()-1);
											octants[neigh[i]].info[11] = true;
											modified.push_back(neigh[i]);
											Bdone = true;
										}
									};
								}
								else{
									if((ghosts[neigh[i]].getLevel() + ghosts[neigh[i]].getMarker()) > (targetmarker + 1) ){
										octants[idx].setMarker(ghosts[neigh[i]].getLevel()+ghosts[neigh[i]].getMarker()-1-octants[idx].getLevel());
										octants[idx].info[11] = true;
										modified.push_back(idx);
										Bdone = true;
									}
								}
							}
						}
					}
				}
				idx++;
			}
			// Loop on ghost octants (influence over interior borders)
			obegin = ghosts.begin();
			oend = ghosts.end();
			idx = 0;
			for (it=obegin; it!=oend; it++){
				if (!it->getNotBalance() && it->getMarker() != 0){
					targetmarker = min(MAX_LEVEL_2D, (it->getLevel()+it->getMarker()));
					for (iface=0; iface<global2D.nfaces; iface++){
						if(it->getPbound(iface) == true){
							neigh.clear();
							findGhostNeighbours(idx, iface, neigh);
							sizeneigh = neigh.size();
							for(i=0; i<sizeneigh; i++){
								if((octants[neigh[i]].getLevel() + octants[neigh[i]].getMarker()) < (targetmarker - 1)){
									octants[neigh[i]].setMarker(targetmarker-octants[neigh[i]].getLevel()-1);
									octants[neigh[i]].info[11] = true;
									modified.push_back(neigh[i]);
									Bdone = true;
								}
							}
						}
					}
				}
				idx++;
			}

			// While loop for iterative balancing
			u32vector().swap(newmodified);
			modsize = modified.size();
			while(modsize!=0){
				ibegin = modified.begin();
				iend = modified.end();
				for (iit=ibegin; iit!=iend; iit++){
					idx = *iit;
					if (!octants[idx].getNotBalance()){
						targetmarker = min(MAX_LEVEL_2D, (octants[idx].getLevel()+octants[idx].getMarker()));
						for (iface=0; iface<global2D.nfaces; iface++){
							if(!octants[idx].getPbound(iface)){
								findNeighbours(idx, iface, neigh, isghost);
								sizeneigh = neigh.size();
								for(i=0; i<sizeneigh; i++){
									if (!isghost[i]){
										{
											if((octants[neigh[i]].getLevel() + octants[neigh[i]].getMarker()) >  (targetmarker + 1)){
												octants[idx].setMarker(octants[neigh[i]].getLevel()+octants[neigh[i]].getMarker()-octants[idx].getLevel()-1);
												octants[idx].info[11] = true;
												newmodified.push_back(idx);
												Bdone = true;
											}
											else if((octants[neigh[i]].getLevel() + octants[neigh[i]].getMarker()) < (targetmarker - 1)){
												octants[neigh[i]].setMarker(targetmarker-octants[neigh[i]].getLevel()-1);
												octants[neigh[i]].info[11] = true;
												newmodified.push_back(neigh[i]);
												Bdone = true;
											}
										};
									}
								}
							}
						}
					}
				}
				u32vector().swap(modified);
				swap(modified,newmodified);
				modsize = modified.size();
				u32vector().swap(newmodified);
			}// end while

		}
		else{
			// Loop on ghost octants (influence over interior borders)
			/*	for (idx=0; idx<size_ghosts; idx++){
			if (!ghosts[idx].getNotBalance()){
				for (iface=0; iface<nface; iface++){
					if(ghosts[idx].getPbound(iface) == true){
						neigh.clear();
						findGhostNeighbours(idx, iface, neigh);
						sizeneigh = neigh.size();
						for(i=0; i<sizeneigh; i++){
							if((octants[neigh[i]].getLevel() + octants[neigh[i]].getMarker()) < (ghosts[idx].getLevel() + ghosts[idx].getMarker() - 1)){
								octants[neigh[i]].setMarker(ghosts[idx].getLevel()+ghosts[idx].getMarker()-octants[neigh[i]].getLevel()-1);
								modified.push_back(neigh[i]);
								Bdone = true;
							}
						}
					}
				}
			}
		}*/
			obegin = ghosts.begin();
			oend = ghosts.end();
			idx = 0;
			for (it=obegin; it!=oend; it++){
				//if (!it->getNotBalance() && (it->info[11] || it->getMarker() != 0)){
				if (!it->getNotBalance() && (it->info[11])){
					targetmarker = min(MAX_LEVEL_2D, (it->getLevel()+it->getMarker()));
					for (iface=0; iface<global2D.nfaces; iface++){
						if(it->getPbound(iface) == true){
							neigh.clear();
							findGhostNeighbours(idx, iface, neigh);
							sizeneigh = neigh.size();
							for(i=0; i<sizeneigh; i++){
								if((octants[neigh[i]].getLevel() + octants[neigh[i]].getMarker()) < (targetmarker - 1)){
									octants[neigh[i]].setMarker(targetmarker-octants[neigh[i]].getLevel()-1);
									octants[neigh[i]].info[11] = true;
									modified.push_back(neigh[i]);
									Bdone = true;
								}
							}
						}
					}
				}
				idx++;
			}

			// While loop for iterative balancing
			u32vector().swap(newmodified);
			modsize = modified.size();
			while(modsize!=0){
				ibegin = modified.begin();
				iend = modified.end();
				for (iit=ibegin; iit!=iend; iit++){
					idx = *iit;
					if (!octants[idx].getNotBalance()){
						targetmarker = min(MAX_LEVEL_2D, (octants[idx].getLevel()+octants[idx].getMarker()));
						for (iface=0; iface<global2D.nfaces; iface++){
							if(!octants[idx].getPbound(iface)){
								findNeighbours(idx, iface, neigh, isghost);
								sizeneigh = neigh.size();
								for(i=0; i<sizeneigh; i++){
									if (!isghost[i]){
										{
											if((octants[neigh[i]].getLevel() + octants[neigh[i]].getMarker()) >  (targetmarker + 1)){
												octants[idx].setMarker(octants[neigh[i]].getLevel()+octants[neigh[i]].getMarker()-octants[idx].getLevel()-1);
												octants[idx].info[11] = true;
												newmodified.push_back(idx);
												Bdone = true;
											}
											else if((octants[neigh[i]].getLevel() + octants[neigh[i]].getMarker()) < (targetmarker - 1)){
												octants[neigh[i]].setMarker(targetmarker-octants[neigh[i]].getLevel()-1);
												octants[neigh[i]].info[11] = true;
												newmodified.push_back(neigh[i]);
												Bdone = true;
											}
										};
									}
								}
							}
						}
					}
				}
				u32vector().swap(modified);
				swap(modified,newmodified);
				modsize = modified.size();
				u32vector().swap(newmodified);
			}// end while
			obegin = oend = octants.end();
			ibegin = iend = modified.end();
		}
		return Bdone;
		// Pay attention : info[11] may be true after local balance for some octants


	};

	// =================================================================================== //

	bool localBalanceAll(bool doInterior){				// 2:1 balancing on level a local tree already adapted (balance only the octants with info[14] = false) (refinement wins!)
		// Return true if balanced done with some markers modification
		// Seto doInterior = false if the interior octants are already balanced
		// Local variables
		uint32_t 			noctants = getNumOctants();
		uint32_t			sizeneigh, modsize;
		u32vector		 	neigh;
		u32vector		 	modified, newmodified;
		uint32_t 			i, idx, imod;
		int32_t				idx1_gh = 0, idx2_gh = 0;
		uint8_t				iface;
		int8_t				targetmarker;
		vector<bool> 		isghost;
		bool				Bdone = false;

		OctantsType::iterator 	obegin, oend, it;
		u32vector::iterator 	ibegin, iend, iit;


		//If interior octants have to be balanced
		if(doInterior){
			// First loop on the octants
			obegin = octants.begin();
			oend = octants.end();
			idx = 0;
			for (it=obegin; it!=oend; it++){
				if ((!it->getNotBalance()) && ((it->info[11]) || (it->getMarker()!=0) || ((it->getIsNewC()) || (it->getIsNewR())))){
					targetmarker = min(MAX_LEVEL_2D, int(octants[idx].getLevel()) + int(octants[idx].getMarker()));
					for (iface=0; iface<global2D.nfaces; iface++){
						if(!it->getBound(iface)){
							findNeighbours(idx, iface, neigh, isghost);
							sizeneigh = neigh.size();
							for(i=0; i<sizeneigh; i++){
								if (!isghost[i]){
									{
										if((octants[neigh[i]].getLevel() + octants[neigh[i]].getMarker()) > (targetmarker + 1) ){
											octants[idx].setMarker(octants[neigh[i]].getLevel()+octants[neigh[i]].getMarker()-1-octants[idx].getLevel());
											octants[idx].info[11] = true;
											modified.push_back(idx);
											Bdone = true;
										}
										else if((octants[neigh[i]].getLevel() + octants[neigh[i]].getMarker()) < (targetmarker - 1)){
											octants[neigh[i]].setMarker(targetmarker-octants[neigh[i]].getLevel()-1);
											octants[neigh[i]].info[11] = true;
											modified.push_back(neigh[i]);
											Bdone = true;
										}
									};
								}
								else{
									{
										if((ghosts[neigh[i]].getLevel() + ghosts[neigh[i]].getMarker()) > (targetmarker + 1) ){
											octants[idx].setMarker(ghosts[neigh[i]].getLevel()+ghosts[neigh[i]].getMarker()-1-octants[idx].getLevel());
											octants[idx].info[11] = true;
											modified.push_back(idx);
											Bdone = true;
										}
									};

								}
							}
						}
					}
				}
				idx++;
			}
			// Loop on ghost octants (influence over interior borders)
			obegin = ghosts.begin();
			oend = ghosts.end();
			idx = 0;
			for (it=obegin; it!=oend; it++){
				if (!it->getNotBalance() && (it->info[11] || (it->getIsNewC() || it->getIsNewR()))){
					targetmarker = min(MAX_LEVEL_2D, (it->getLevel()+it->getMarker()));
					for (iface=0; iface<global2D.nfaces; iface++){
						if(it->getPbound(iface) == true){
							neigh.clear();
							findGhostNeighbours(idx, iface, neigh);
							sizeneigh = neigh.size();
							for(i=0; i<sizeneigh; i++){
								if((octants[neigh[i]].getLevel() + octants[neigh[i]].getMarker()) < (targetmarker - 1)){
									octants[neigh[i]].setMarker(targetmarker-octants[neigh[i]].getLevel()-1);
									octants[neigh[i]].info[11] = true;
									modified.push_back(neigh[i]);
									Bdone = true;
								}
							}
						}
					}
				}
				idx++;
			}

			// While loop for iterative balancing
			u32vector().swap(newmodified);
			modsize = modified.size();
			while(modsize!=0){
				ibegin = modified.begin();
				iend = modified.end();
				for (iit=ibegin; iit!=iend; iit++){
					idx = *iit;
					if (!octants[idx].getNotBalance()){
						targetmarker = min(MAX_LEVEL_2D, (octants[idx].getLevel()+octants[idx].getMarker()));
						for (iface=0; iface<global2D.nfaces; iface++){
							if(!octants[idx].getPbound(iface)){
								findNeighbours(idx, iface, neigh, isghost);
								sizeneigh = neigh.size();
								for(i=0; i<sizeneigh; i++){
									if (!isghost[i]){
										{
											if((octants[neigh[i]].getLevel() + octants[neigh[i]].getMarker()) >  (targetmarker + 1)){
												octants[idx].setMarker(octants[neigh[i]].getLevel()+octants[neigh[i]].getMarker()-octants[idx].getLevel()-1);
												octants[idx].info[11] = true;
												newmodified.push_back(idx);
												Bdone = true;
											}
											else if((octants[neigh[i]].getLevel() + octants[neigh[i]].getMarker()) < (targetmarker - 1)){
												octants[neigh[i]].setMarker(targetmarker-octants[neigh[i]].getLevel()-1);
												octants[neigh[i]].info[11] = true;
												newmodified.push_back(neigh[i]);
												Bdone = true;
											}
										};
									}
								}
							}
						}
					}
				}
				u32vector().swap(modified);
				swap(modified,newmodified);
				modsize = modified.size();
				u32vector().swap(newmodified);
			}// end while

		}
		else{

			// Loop on ghost octants (influence over interior borders)
			obegin = ghosts.begin();
			oend = ghosts.end();
			idx = 0;
			for (it=obegin; it!=oend; it++){
				if (!it->getNotBalance() && (it->info[11] || (it->getIsNewC() || it->getIsNewR()))){
					targetmarker = min(MAX_LEVEL_2D, (it->getLevel()+it->getMarker()));
					for (iface=0; iface<global2D.nfaces; iface++){
						if(it->getPbound(iface) == true){
							neigh.clear();
							findGhostNeighbours(idx, iface, neigh);
							sizeneigh = neigh.size();
							for(i=0; i<sizeneigh; i++){
								if((octants[neigh[i]].getLevel() + octants[neigh[i]].getMarker()) < (targetmarker - 1)){
									octants[neigh[i]].setMarker(targetmarker-octants[neigh[i]].getLevel()-1);
									octants[neigh[i]].info[11] = true;
									modified.push_back(neigh[i]);
									Bdone = true;
								}
							}
						}
					}
				}
				idx++;
			}

			// While loop for iterative balancing
			u32vector().swap(newmodified);
			modsize = modified.size();
			while(modsize!=0){
				ibegin = modified.begin();
				iend = modified.end();
				for (iit=ibegin; iit!=iend; iit++){
					idx = *iit;
					if (!octants[idx].getNotBalance()){
						targetmarker = min(MAX_LEVEL_2D, (octants[idx].getLevel()+octants[idx].getMarker()));
						for (iface=0; iface<global2D.nfaces; iface++){
							if(!octants[idx].getPbound(iface)){
								findNeighbours(idx, iface, neigh, isghost);
								sizeneigh = neigh.size();
								for(i=0; i<sizeneigh; i++){
									if (!isghost[i]){
										{
											if((octants[neigh[i]].getLevel() + octants[neigh[i]].getMarker()) >  (targetmarker + 1)){
												octants[idx].setMarker(octants[neigh[i]].getLevel()+octants[neigh[i]].getMarker()-octants[idx].getLevel()-1);
												octants[idx].info[11] = true;
												newmodified.push_back(idx);
												Bdone = true;
											}
											else if((octants[neigh[i]].getLevel() + octants[neigh[i]].getMarker()) < (targetmarker - 1)){
												octants[neigh[i]].setMarker(targetmarker-octants[neigh[i]].getLevel()-1);
												octants[neigh[i]].info[11] = true;
												newmodified.push_back(neigh[i]);
												Bdone = true;
											}
										};
									}
								}
							}
						}
					}
				}
				u32vector().swap(modified);
				swap(modified,newmodified);
				modsize = modified.size();
				u32vector().swap(newmodified);
			}// end while
			obegin = oend = octants.end();
			ibegin = iend = modified.end();
		}
		return Bdone;
		// Pay attention : info[11] may be true after local balance for some octants

	};

	// =================================================================================== //

	void findNodeNeighbours(uint32_t idx,			// Finds neighbours of idx-th octant through inode in vector octants.
			uint8_t inode,				// Returns a vector (empty if inode is a bound node) with the index of neighbours
			u32vector & neighbours,		// in their structure (octants or ghosts) and sets isghost[i] = true if the
			vector<bool> & isghost){	// i-th neighbour is ghost in the local tree

		uint64_t  Morton, Mortontry;
		uint32_t  noctants = getNumOctants();
		uint32_t idxtry;
		Class_Octant<2>* oct = &octants[idx];
		uint32_t size = oct->getSize();
		uint8_t iface1, iface2;
		int32_t Dhx, Dhy;
		int32_t Dhxref, Dhyref;

		//Alternative to switch case
		int8_t Cx[4] = {-1,1,-1,1};
		int8_t Cy[4] = {-1,-1,1,1};
		int8_t cx = Cx[inode];
		int8_t cy = Cy[inode];

		isghost.clear();
		neighbours.clear();

		// Default if inode is nnodes<inode<0
		if (inode < 0 || inode > global2D.nnodes){
			//writeLog("Node index out of range in find neighbours !!!");
			return;
		}

		// Check if octants node is a boundary
		iface1 = global2D.nodeface[inode][0];
		iface2 = global2D.nodeface[inode][1];

		// Check if octants node is a boundary
		if (oct->info[iface1] == false && oct->info[iface2] == false){

			//Build Morton number of virtual neigh of same size
			Class_Octant<2> samesizeoct(oct->level, int32_t(oct->x)+int32_t(cx)*int32_t(size), int32_t(oct->y)+int32_t(cy)*int32_t(size));
			Morton = samesizeoct.computeMorton();

			//SEARCH IN GHOSTS

			if (ghosts.size()>0){
				// Search in ghosts

				uint32_t idxghost = uint32_t(size_ghosts/2);
				Class_Octant<2>* octghost = &ghosts[idxghost];

				// Search morton in octants
				// If a even face morton is lower than morton of oct, if odd higher
				// ---> can i search only before or after idx in octants
				int32_t jump;
				if (inode==3 || inode ==0){
				jump = (octghost->computeMorton() > Morton) ? int32_t(idxghost/2+1) : int32_t((size_ghosts -idxghost)/2+1);
				idxtry = uint32_t(idxghost +((octghost->computeMorton()<Morton)-(octghost->computeMorton()>Morton))*jump);
				if (idxtry > size_ghosts-1)
					idxtry = size_ghosts-1;
				}
				else{
					jump = idxghost;
					idxtry = uint32_t(jump);
				}
				while(abs(jump) > 0){
					Mortontry = ghosts[idxtry].computeMorton();
					jump = ((Mortontry<Morton)-(Mortontry>Morton))*abs(jump)/2;
					idxtry += jump;
					if (idxtry > ghosts.size()-1){
						if (jump > 0){
							idxtry = ghosts.size() - 1;
							jump = 0;
						}
						else if (jump < 0){
							idxtry = 0;
							jump = 0;
						}
					}
				}
				if(ghosts[idxtry].computeMorton() == Morton && ghosts[idxtry].level == oct->level){
					//Found neighbour of same size
					isghost.push_back(true);
					neighbours.push_back(idxtry);
					return;
				}
				else{
					// Step until the mortontry lower than morton (one idx of distance)
					{
						while(ghosts[idxtry].computeMorton() < Morton){
							idxtry++;
							if(idxtry > ghosts.size()-1){
								idxtry = ghosts.size()-1;
								break;
							}
						}
						while(ghosts[idxtry].computeMorton() > Morton){
							idxtry--;
							if(idxtry > ghosts.size()-1){
								idxtry = 0;
								break;
							}
						}
					}
					if(idxtry < size_ghosts){
						if(ghosts[idxtry].computeMorton() == Morton && ghosts[idxtry].level == oct->level){
							//Found neighbour of same size
							isghost.push_back(true);
							neighbours.push_back(idxtry);
							return;
						}
						// Compute Last discendent of virtual octant of same size
						uint32_t delta = (uint32_t)pow(2.0,(double)((uint8_t)MAX_LEVEL_2D - samesizeoct.level)) - 1;
						Class_Octant<2> last_desc = samesizeoct.buildLastDesc();
						uint64_t Mortonlast = last_desc.computeMorton();
						vector<uint32_t> bufferidx;
						Mortontry = ghosts[idxtry].computeMorton();
						while(Mortontry < Mortonlast && idxtry < size_ghosts){
							//Dhx = int32_t(cx)*(-int32_t(oct->x) + int32_t(ghosts[idxtry].x));
							//Dhy = int32_t(cy)*(-int32_t(oct->y) + int32_t(ghosts[idxtry].y));
							Dhx = (-int32_t(oct->x) + int32_t(ghosts[idxtry].x));
							Dhy = (-int32_t(oct->y) + int32_t(ghosts[idxtry].y));
							Dhxref = int32_t(cx<0)*(-ghosts[idxtry].getSize()) + int32_t(cx>0)*size;
							Dhyref = int32_t(cy<0)*(-ghosts[idxtry].getSize()) + int32_t(cy>0)*size;
							if ((Dhx == Dhxref) && (Dhy == Dhyref)){
								neighbours.push_back(idxtry);
								isghost.push_back(true);
								return;
							}
							idxtry++;
							if(idxtry>size_ghosts-1){
								break;
							}
							Mortontry = ghosts[idxtry].computeMorton();
						}
					}
				}
			}
			uint32_t lengthneigh = 0;
			//			uint32_t sizeneigh = neighbours.size();
			//			for (idxtry=0; idxtry<sizeneigh; idxtry++){
			//				lengthneigh += ghosts[neighbours[idxtry]].getSize();
			//			}
			if (lengthneigh < oct->getSize()){

				// Search in octants

				//Build Morton number of virtual neigh of same size
				//Class_Octant samesizeoct(oct->level, oct->x+cx*size, oct->y+cy*size, oct->z+cz*size);
				//Morton = samesizeoct.computeMorton();
				// Search morton in octants
				// If a even face morton is lower than morton of oct, if odd higher
				// ---> can i search only before or after idx in octants
				int32_t jump;
				if (inode==0 || inode==3){
					jump = (oct->computeMorton() > Morton) ? int32_t(idx/2+1) : int32_t((noctants -idx)/2+1);
					idxtry = uint32_t(idx +((oct->computeMorton()<Morton)-(oct->computeMorton()>Morton))*jump);
					if (idxtry > noctants-1)
						idxtry = noctants-1;
				}
				else{
					jump = noctants/2;
					idxtry = jump;
				}
				while(abs(jump) > 0){
					Mortontry = octants[idxtry].computeMorton();
					jump = ((Mortontry<Morton)-(Mortontry>Morton))*abs(jump)/2;
					idxtry += jump;
					if (idxtry > octants.size()-1){
						if (jump > 0){
							idxtry = octants.size() - 1;
							jump = 0;
						}
						else if (jump < 0){
							idxtry = 0;
							jump = 0;
						}
					}
				}
				if(octants[idxtry].computeMorton() == Morton && octants[idxtry].level == oct->level){
					//Found neighbour of same size
					isghost.push_back(false);
					neighbours.push_back(idxtry);
					return;
				}
				else{
					// Step until the mortontry lower than morton (one idx of distance)
					{
						while(octants[idxtry].computeMorton() < Morton){
							idxtry++;
							if(idxtry > noctants-1){
								idxtry = noctants-1;
								break;
							}
						}
						while(octants[idxtry].computeMorton() > Morton){
							idxtry--;
							if(idxtry > noctants-1){
								idxtry = 0;
								break;
							}
						}
					}
					if (idxtry < noctants){
						if(octants[idxtry].computeMorton() == Morton && octants[idxtry].level == oct->level){
							//Found neighbour of same size
							isghost.push_back(false);
							neighbours.push_back(idxtry);
							return;
						}
						// Compute Last discendent of virtual octant of same size
						uint32_t delta = (uint32_t)pow(2.0,(double)((uint8_t)MAX_LEVEL_2D - samesizeoct.level)) - 1;
						Class_Octant<2> last_desc = samesizeoct.buildLastDesc();
						uint64_t Mortonlast = last_desc.computeMorton();
						vector<uint32_t> bufferidx;
						Mortontry = octants[idxtry].computeMorton();
						while(Mortontry < Mortonlast && idxtry <= noctants-1){
							//Dhx = int32_t(cx)*(-int32_t(oct->x) + int32_t(octants[idxtry].x));
							//Dhy = int32_t(cy)*(-int32_t(oct->y) + int32_t(octants[idxtry].y));
							Dhx = (-int32_t(oct->x) + int32_t(octants[idxtry].x));
							Dhy = (-int32_t(oct->y) + int32_t(octants[idxtry].y));
							Dhxref = int32_t(cx<0)*(-octants[idxtry].getSize()) + int32_t(cx>0)*size;
							Dhyref = int32_t(cy<0)*(-octants[idxtry].getSize()) + int32_t(cy>0)*size;
							if ((Dhx == Dhxref) && (Dhy == Dhyref)){
								neighbours.push_back(idxtry);
								isghost.push_back(false);
							}
							idxtry++;
							if(idxtry>noctants-1){
								break;
							}
							Mortontry = octants[idxtry].computeMorton();
						}
					}
				}
				return;
			}
		}
		else{
			// Boundary Node
			return;
		}

	};

	// =================================================================================== //

	void findNodeNeighbours(Class_Octant<2>* oct,			// Finds neighbours of idx-th octant through inode in vector octants.
			uint8_t inode,				// Returns a vector (empty if inode is a bound node) with the index of neighbours
			u32vector & neighbours,		// in their structure (octants or ghosts) and sets isghost[i] = true if the
			vector<bool> & isghost){	// i-th neighbour is ghost in the local tree

		uint64_t  Morton, Mortontry;
		uint32_t  noctants = getNumOctants();
		uint32_t idxtry;
		//Class_Octant<2>* oct = &octants[idx];
		uint32_t size = oct->getSize();
		uint8_t iface1, iface2;
		int32_t Dhx, Dhy;
		int32_t Dhxref, Dhyref;

		//Alternative to switch case
		int8_t Cx[4] = {-1,1,-1,1};
		int8_t Cy[4] = {-1,-1,1,1};
		int8_t cx = Cx[inode];
		int8_t cy = Cy[inode];

		isghost.clear();
		neighbours.clear();

		// Default if inode is nnodes<inode<0
		if (inode < 0 || inode > global2D.nnodes){
			//writeLog("Node index out of range in find neighbours !!!");
			return;
		}

		//		//Find octant in octants
		//		OctantsType::iterator itoct = find(octants.begin(), octants.end(), (*oct));
		//		if (itoct == octants.end()){
		//			return;
		//		}
		//		uint32_t idx = distance(octants.begin(), itoct);


		// Check if octants node is a boundary
		iface1 = global2D.nodeface[inode][0];
		iface2 = global2D.nodeface[inode][1];

		// Check if octants node is a boundary
		if (oct->info[iface1] == false && oct->info[iface2] == false){

			//Build Morton number of virtual neigh of same size
			Class_Octant<2> samesizeoct(oct->level, int32_t(oct->x)+int32_t(cx)*int32_t(size), int32_t(oct->y)+int32_t(cy)*int32_t(size));
			Morton = samesizeoct.computeMorton();

			//SEARCH IN GHOSTS

			if (ghosts.size()>0){
				// Search in ghosts

				uint32_t idxghost = uint32_t(size_ghosts/2);
				Class_Octant<2>* octghost = &ghosts[idxghost];

				// Search morton in octants
				// If a even face morton is lower than morton of oct, if odd higher
				// ---> can i search only before or after idx in octants
				int32_t jump = (octghost->computeMorton() > Morton) ? int32_t(idxghost/2+1) : int32_t((size_ghosts -idxghost)/2+1);
				idxtry = uint32_t(idxghost +((octghost->computeMorton()<Morton)-(octghost->computeMorton()>Morton))*jump);
				if (idxtry > size_ghosts-1)
					idxtry = size_ghosts-1;
				while(abs(jump) > 0){
					Mortontry = ghosts[idxtry].computeMorton();
					jump = ((Mortontry<Morton)-(Mortontry>Morton))*abs(jump)/2;
					idxtry += jump;
					if (idxtry > ghosts.size()-1){
						if (jump > 0){
							idxtry = ghosts.size() - 1;
							jump = 0;
						}
						else if (jump < 0){
							idxtry = 0;
							jump = 0;
						}
					}
				}
				if(ghosts[idxtry].computeMorton() == Morton && ghosts[idxtry].level == oct->level){
					//Found neighbour of same size
					isghost.push_back(true);
					neighbours.push_back(idxtry);
					return;
				}
				else{
					// Step until the mortontry lower than morton (one idx of distance)
					{
						while(ghosts[idxtry].computeMorton() < Morton){
							idxtry++;
							if(idxtry > ghosts.size()-1){
								idxtry = ghosts.size()-1;
								break;
							}
						}
						while(ghosts[idxtry].computeMorton() > Morton){
							idxtry--;
							if(idxtry > ghosts.size()-1){
								idxtry = 0;
								break;
							}
						}
					}
					if(idxtry < size_ghosts){
						if(ghosts[idxtry].computeMorton() == Morton && ghosts[idxtry].level == oct->level){
							//Found neighbour of same size
							isghost.push_back(true);
							neighbours.push_back(idxtry);
							return;
						}
						// Compute Last discendent of virtual octant of same size
						uint32_t delta = (uint32_t)pow(2.0,(double)((uint8_t)MAX_LEVEL_2D - samesizeoct.level)) - 1;
						Class_Octant<2> last_desc = samesizeoct.buildLastDesc();
						uint64_t Mortonlast = last_desc.computeMorton();
						vector<uint32_t> bufferidx;
						Mortontry = ghosts[idxtry].computeMorton();
						while(Mortontry < Mortonlast && idxtry < size_ghosts){
							//Dhx = int32_t(cx)*(-int32_t(oct->x) + int32_t(ghosts[idxtry].x));
							//Dhy = int32_t(cy)*(-int32_t(oct->y) + int32_t(ghosts[idxtry].y));
							Dhx = (-int32_t(oct->x) + int32_t(ghosts[idxtry].x));
							Dhy = (-int32_t(oct->y) + int32_t(ghosts[idxtry].y));
							Dhxref = int32_t(cx<0)*(-ghosts[idxtry].getSize()) + int32_t(cx>0)*size;
							Dhyref = int32_t(cy<0)*(-ghosts[idxtry].getSize()) + int32_t(cy>0)*size;
							if ((Dhx == Dhxref) && (Dhy == Dhyref)){
								neighbours.push_back(idxtry);
								isghost.push_back(true);
								return;
							}
							idxtry++;
							if(idxtry>size_ghosts-1){
								break;
							}
							Mortontry = ghosts[idxtry].computeMorton();
						}
					}
				}
			}
			uint32_t lengthneigh = 0;
			//			uint32_t sizeneigh = neighbours.size();
			//			for (idxtry=0; idxtry<sizeneigh; idxtry++){
			//				lengthneigh += ghosts[neighbours[idxtry]].getSize();
			//			}
			if (lengthneigh < oct->getSize()){

				// Search in octants

				//Build Morton number of virtual neigh of same size
				//Class_Octant samesizeoct(oct->level, oct->x+cx*size, oct->y+cy*size, oct->z+cz*size);
				//Morton = samesizeoct.computeMorton();
				// Search morton in octants
				// If a even face morton is lower than morton of oct, if odd higher
				// ---> can i search only before or after idx in octants
				//				int32_t jump = (oct->computeMorton() > Morton) ? int32_t(idx/2+1) : int32_t((noctants -idx)/2+1);
				//				idxtry = uint32_t(idx +((oct->computeMorton()<Morton)-(oct->computeMorton()>Morton))*jump);
				int32_t jump = int32_t((noctants)/2+1);
				idxtry = uint32_t(jump);
				if (idxtry > noctants-1)
					idxtry = noctants-1;
				while(abs(jump) > 0){
					Mortontry = octants[idxtry].computeMorton();
					jump = ((Mortontry<Morton)-(Mortontry>Morton))*abs(jump)/2;
					idxtry += jump;
					if (idxtry > octants.size()-1){
						if (jump > 0){
							idxtry = octants.size() - 1;
							jump = 0;
						}
						else if (jump < 0){
							idxtry = 0;
							jump = 0;
						}
					}
				}
				if(octants[idxtry].computeMorton() == Morton && octants[idxtry].level == oct->level){
					//Found neighbour of same size
					isghost.push_back(false);
					neighbours.push_back(idxtry);
					return;
				}
				else{
					// Step until the mortontry lower than morton (one idx of distance)
					{
						while(octants[idxtry].computeMorton() < Morton){
							idxtry++;
							if(idxtry > noctants-1){
								idxtry = noctants-1;
								break;
							}
						}
						while(octants[idxtry].computeMorton() > Morton){
							idxtry--;
							if(idxtry > noctants-1){
								idxtry = 0;
								break;
							}
						}
					}
					if (idxtry < noctants){
						if(octants[idxtry].computeMorton() == Morton && octants[idxtry].level == oct->level){
							//Found neighbour of same size
							isghost.push_back(false);
							neighbours.push_back(idxtry);
							return;
						}
						// Compute Last discendent of virtual octant of same size
						uint32_t delta = (uint32_t)pow(2.0,(double)((uint8_t)MAX_LEVEL_2D - samesizeoct.level)) - 1;
						Class_Octant<2> last_desc = samesizeoct.buildLastDesc();
						uint64_t Mortonlast = last_desc.computeMorton();
						vector<uint32_t> bufferidx;
						Mortontry = octants[idxtry].computeMorton();
						while(Mortontry < Mortonlast && idxtry <= noctants-1){
							//Dhx = int32_t(cx)*(-int32_t(oct->x) + int32_t(octants[idxtry].x));
							//Dhy = int32_t(cy)*(-int32_t(oct->y) + int32_t(octants[idxtry].y));
							Dhx = (-int32_t(oct->x) + int32_t(octants[idxtry].x));
							Dhy = (-int32_t(oct->y) + int32_t(octants[idxtry].y));
							Dhxref = int32_t(cx<0)*(-octants[idxtry].getSize()) + int32_t(cx>0)*size;
							Dhyref = int32_t(cy<0)*(-octants[idxtry].getSize()) + int32_t(cy>0)*size;
							if ((Dhx == Dhxref) && (Dhy == Dhyref)){
								neighbours.push_back(idxtry);
								isghost.push_back(false);
							}
							idxtry++;
							Mortontry = octants[idxtry].computeMorton();
						}
					}
				}
				return;
			}
		}
		else{
			// Boundary Node
			return;
		}

	};

	// =================================================================================== //

	void computeIntersections() {

		OctantsType::iterator it, obegin, oend;
		Class_Intersection<2> intersection;
		u32vector neighbours;
		vector<bool> isghost;
		uint32_t counter, counter_i, counter_g, counter_b, idx;
		uint32_t i, j, k, nsize;
		uint8_t iface, iface2;


		intersections.clear();
		intersections.reserve(2*2*octants.size());
		//		intersections_int.clear();
		//		intersections_ghost.clear();
		//		intersections_bord.clear();
		//		intersections_int.reserve(2*2*octants.size());
		//		intersections_ghost.reserve(2*2*ghosts.size());
		//		intersections_bord.reserve(int(sqrt(octants.size())));

		//		counter_i = counter_g = counter_b = idx = 0;
		counter = idx = 0;

		// Loop on ghosts
		obegin = ghosts.begin();
		oend = ghosts.end();
		for (it = obegin; it != oend; it++){
			for (iface = 0; iface < 2; iface++){
				iface2 = iface*2;
				findGhostNeighbours(idx, iface2, neighbours);
				nsize = neighbours.size();
				for (i = 0; i < nsize; i++){
//					intersection.finer = (nsize==1);
					intersection.finer = getGhostLevel(idx) >= getLevel((int)neighbours[i]);
					intersection.owners[0]  = neighbours[i];
					intersection.owners[1] = idx;
//					intersection.iface = global2D.oppface[iface2] - (nsize==1);
					intersection.iface = global2D.oppface[iface2] - (getGhostLevel(idx) >= getLevel((int)neighbours[i]));
					intersection.isnew = false;
					intersection.isghost = true;
					//					intersections_ghost.push_back(intersection);
					//					counter_g++;
					intersection.bound = false;
					intersection.pbound = true;
					intersections.push_back(intersection);
					counter++;
				}
			}
			idx++;
		}
		// Loop on octants
		idx=0;
		obegin = octants.begin();
		oend = octants.end();
		for (it = obegin; it != oend; it++){
			for (iface = 0; iface < 2; iface++){
				iface2 = iface*2;
				findNeighbours(idx, iface2, neighbours, isghost);
				nsize = neighbours.size();
				if (nsize) {
					for (i = 0; i < nsize; i++){
						if (isghost[i]){
							intersection.owners[0] = idx;
							intersection.owners[1] = neighbours[i];
							intersection.finer = (nsize>1);
							intersection.iface = iface2 + (nsize>1);
							intersection.isnew = false;
							intersection.isghost = true;
							//							intersections_ghost.push_back(intersection);
							//							counter_g++;
							intersection.bound = false;
							intersection.pbound = true;
							intersections.push_back(intersection);
							counter++;
						}
						else{
							intersection.owners[0] = idx;
							intersection.owners[1] = neighbours[i];
							intersection.finer = (nsize>1);
							intersection.iface = iface2 + (nsize>1);
							intersection.isnew = false;
							intersection.isghost = false;
							//							intersections_int.push_back(intersection);
							//							counter_i++;
							intersection.bound = false;
							intersection.pbound = false;
							intersections.push_back(intersection);
							counter++;
						}
					}
				}
				else{
					intersection.owners[0] = idx;
					intersection.owners[1] = idx;
					intersection.finer = 0;
					intersection.iface = iface2;
					intersection.isnew = false;
					intersection.isghost = false;
					//					intersections_bord.push_back(intersection);
					//					counter_b++;
					intersection.bound = true;
					intersection.pbound = false;
					intersections.push_back(intersection);
					counter++;
				}
				if (it->info[iface2+1]){
					intersection.owners[0] = idx;
					intersection.owners[1] = idx;
					intersection.finer = 0;
					intersection.iface = iface2+1;
					intersection.isnew = false;
					intersection.isghost = false;
					//					intersections_bord.push_back(intersection);
					//					counter_b++;
					intersection.bound = true;
					intersection.pbound = false;
					intersections.push_back(intersection);
					counter++;
				}
			}
			idx++;
		}
		//		intersections_int.shrink_to_fit();
		//		intersections_ghost.shrink_to_fit();
		//		intersections_bord.shrink_to_fit();
		intersections.shrink_to_fit();

	}

	// =================================================================================== //

	//TODO Update intersections killed
	//	void updateIntersections(u32vector & mapidx,
	//							u32vector & mapinters_int,
	//							u32vector & mapinters_ghost,
	//							u32vector & mapinters_bord) {
	//
	//		map<uint32_t, uint32_t> invmapidx;
	//		vector<uint32_t> newocts;
	//		OctantsType::iterator it, obegin, oend;
	//		Class_Intersection<2> intersection;
	//		u32vector neighbours;
	//		vector<bool> isghost;
	//		uint32_t counter_g, idx;
	//		uint32_t i, j, nsize, msize, isize, osize, offset;
	//		uint8_t iface, iface2;
	//
	//
	//		if (intersections_int.size()==0){
	//			computeIntersections();
	//			mapinters_int.clear();
	//			mapinters_ghost.clear();
	//			mapinters_bord.clear();
	//		}
	//		else{
	//			msize = mapidx.size();
	//			for (i=0; i<msize; i++){
	//				invmapidx[mapidx[i]] = i;
	//			}
	//
	//			//Internal Intersections
	//			isize = intersections_int.size();
	//			mapinters_int.clear();
	//			mapinters_int.resize(isize);
	//			offset = 0;
	//			newocts.clear();
	//			for (i=0; i<isize-offset; i++){
	//				if (octants[invmapidx[intersections_int[i].owners[0]]].info[8] ||
	//						octants[invmapidx[intersections_int[i].owners[0]]].info[9]){
	//						if (octants[invmapidx[intersections_int[i].owners[1]]].info[8] ||
	//								octants[invmapidx[intersections_int[i].owners[1]]].info[9]){
	//							offset++;
	//							newocts.push_back(invmapidx[intersections_int[i].owners[1]]);
	//						}
	//						else {
	//							offset++;
	//							newocts.push_back(invmapidx[intersections_int[i].owners[0]]);
	//						}
	//				}
	//				else{
	//					intersections_int[i] = intersections_int[i+offset];
	//					intersections_int[i].owners[0] = invmapidx[intersections_int[i+offset].owners[0]];
	//					intersections_int[i].owners[1] = invmapidx[intersections_int[i+offset].owners[1]];
	//					intersections_int[i].isnew = false;
	//					mapinters_int[i] = i+offset;
	//				}
	//			}
	//			intersections_int.resize(isize-offset);
	//			isize = isize-offset;
	//			mapinters_int.resize(isize);
	//			osize = newocts.size();
	//			for (j=0; j<osize; j++){
	//				idx = newocts[j];
	//				for (iface = 0; iface < 2; iface++){
	//					iface2 = iface*2;
	//					findNeighbours(idx, iface2, neighbours, isghost);
	//					nsize = neighbours.size();
	//					if (nsize) {
	//						for (i = 0; i < nsize; i++){
	//							if (!isghost[i]){
	//								intersection.owners[0] = idx;
	//								intersection.owners[1] = neighbours[i];
	//								intersection.finer = (i>=1);
	//								intersection.iface = iface2;
	//								intersection.isnew = true;
	//								intersection.isghost = false;
	//								intersections_int.push_back(intersection);
	//							}
	//						}
	//					}
	//				}
	//			}
	//
	//			//Border Intersections
	//			isize = intersections_bord.size();
	//			mapinters_bord.clear();
	//			mapinters_bord.resize(isize);
	//			offset = 0;
	//			newocts.clear();
	//			for (i=0; i<isize-offset; i++){
	//				if (octants[invmapidx[intersections_bord[i].owners[0]]].info[8] ||
	//						octants[invmapidx[intersections_bord[i].owners[0]]].info[9]){
	//					offset++;
	//					newocts.push_back(invmapidx[intersections_bord[i].owners[0]]);
	//				}
	//				intersections_bord[i] = intersections_bord[i+offset];
	//				intersections_bord[i].owners[0] = invmapidx[intersections_bord[i+offset].owners[0]];
	//				intersections_bord[i].owners[1] = invmapidx[intersections_bord[i+offset].owners[1]];
	//				mapinters_bord[i] = i+offset;
	//			}
	//			intersections_bord.resize(isize-offset);
	//			isize = isize-offset;
	//			mapinters_bord.resize(isize);
	//			osize = newocts.size();
	//			for (j=0; j<osize; j++){
	//				idx = newocts[j];
	//				for (iface = 0; iface < 2; iface++){
	//					if (octants[idx].info[iface]){
	//						intersection.owners[0] = idx;
	//						intersection.owners[1] = idx;
	//						intersection.finer = 0;
	//						intersection.iface = iface;
	//						intersection.isnew = true;
	//						intersection.isghost = false;
	//						intersections_bord.push_back(intersection);
	//					}
	//				}
	//			}
	//
	//			// TODO GHOSTS INTERSECTIONS. NOW ALL ARE SET AS NEW
	//			//Ghost Intersections
	//			mapinters_ghost.clear();
	//			intersections_ghost.clear();
	//			intersections_ghost.reserve(2*3*ghosts.size());
	//
	//			counter_g = idx = 0;
	//
	//			// Loop on ghosts
	//			obegin = ghosts.begin();
	//			oend = ghosts.end();
	//			for (it = obegin; it != oend; it++){
	//				for (iface = 0; iface < 2*2; iface++){
	//					findGhostNeighbours(idx, iface, neighbours);
	//					nsize = neighbours.size();
	//					for (i = 0; i < nsize; i++){
	//						intersection.finer = (i<1);
	//						intersection.owners[0]  = neighbours[i];
	//						intersection.owners[1] = idx;
	//						intersection.iface = global2D.oppface[iface];
	//						if (octants[idx].info[8] ||
	//								octants[idx].info[9] ||
	//								it->info[8] || it->info[9]){
	//							intersection.isnew = true;
	//						}
	//						else{
	//							intersection.isnew = false;
	//						}
	//						intersection.isghost = true;
	//						intersections_ghost.push_back(intersection);
	//						counter_g++;
	//					}
	//				}
	//				idx++;
	//			}
	//
	//			intersections_int.shrink_to_fit();
	//			intersections_ghost.shrink_to_fit();
	//			intersections_bord.shrink_to_fit();
	//		}
	//
	//	}

	// =================================================================================== //

	uint32_t findMorton(uint64_t Morton){				// Find an input Morton in octants and return the local idx
		uint32_t nocts = octants.size();
		uint32_t idx = nocts/2;
		uint64_t Mortontry = octants[idx].computeMorton();
		int32_t jump = nocts/2;
		while(abs(jump)>0){
			if (Mortontry == Morton){
				return idx;
			}
			Mortontry = octants[idx].computeMorton();
			jump = ((Mortontry<Morton)-(Mortontry>Morton))*abs(jump)/2;
			idx += jump;
			if (idx > nocts){
				return nocts-1;   // return nocts if not found the Morton
			}
		}
		if (Mortontry<Morton){
			for (int idx2=idx; idx2<nocts; idx2++){
				Mortontry = octants[idx2].computeMorton();
				if (Mortontry == Morton){
					return idx2;
				}
			}
		}
		else{
			for(int idx2=0; idx2<idx+1; idx2++){
				Mortontry = octants[idx2].computeMorton();
				if (Mortontry == Morton){
					return idx2;
				}
			}
		}
		return nocts-1;
	};

	// =================================================================================== //

	uint32_t findGhostMorton(uint64_t Morton){			// Find an input Morton in ghosts and return the local idx
		uint32_t nocts = ghosts.size();
		uint32_t idx = nocts/2;
		uint64_t Mortontry = ghosts[idx].computeMorton();
		int32_t jump = nocts/2;
		while(abs(jump)>0){
			if (Mortontry == Morton){
				return idx;
			}
			Mortontry = ghosts[idx].computeMorton();
			jump = (Mortontry<Morton)*jump/4;
			idx += jump;
			if (idx > nocts){
				return nocts;   // return nocts if not found the Morton
			}
		}
		if (Mortontry<Morton){
			for (int idx2=idx; idx2<nocts; idx2++){
				Mortontry = ghosts[idx2].computeMorton();
				if (Mortontry == Morton){
					return idx2;
				}
			}
		}
		else{
			for(int idx2=0; idx2<idx; idx2++){
				Mortontry = ghosts[idx2].computeMorton();
				if (Mortontry == Morton){
					return idx2;
				}
			}
		}
		return nocts;
	};

	// =================================================================================== //

	/** Compute the connectivity of octants and store the coordinates of nodes.
	 */
	void computeConnectivity() {
		map<uint64_t, vector<uint32_t> > mapnodes;
		map<uint64_t, vector<uint32_t> >::iterator iter, iterend;
		uint32_t i, k, counter;
		uint64_t morton;
		uint32_t noctants = getNumOctants();
		u32vector2D octnodes;
		uint8_t j;

		clearConnectivity();

		octnodes.reserve(global2D.nnodes);
		if (nodes.size() == 0){
			connectivity.resize(noctants);
			for (i = 0; i < noctants; i++){
				octants[i].getNodes(octnodes);
				for (j = 0; j < global2D.nnodes; j++){
					morton = mortonEncode_magicbits(octnodes[j][0], octnodes[j][1]);
					if (mapnodes[morton].size()==0){
						mapnodes[morton].reserve(8);
						for (k = 0; k < 3; k++){
							mapnodes[morton].push_back(octnodes[j][k]);
						}
					}
					mapnodes[morton].push_back(double(i));
				}
				u32vector2D().swap(octnodes);
			}
			iter	= mapnodes.begin();
			iterend	= mapnodes.end();
			counter = 0;
			uint32_t numnodes = mapnodes.size();
			nodes.resize(numnodes);
			while (iter != iterend){
				vector<uint32_t> nodecasting(iter->second.begin(), iter->second.begin()+3);
				nodes[counter] = nodecasting;
				nodes[counter].shrink_to_fit();
				for(vector<uint32_t>::iterator iter2 = iter->second.begin()+3; iter2 != iter->second.end(); iter2++){
					if (connectivity[int(*iter2)].size()==0){
						connectivity[int(*iter2)].reserve(4);
					}
					connectivity[int(*iter2)].push_back(counter);
				}
				mapnodes.erase(iter++);
				counter++;
			}
			nodes.shrink_to_fit();
			//Slow. Memory saving.
			for (int ii=0; ii<noctants; ii++){
				connectivity[ii].shrink_to_fit();
			}
			connectivity.shrink_to_fit();
		}
		map<uint64_t, vector<uint32_t> >().swap(mapnodes);
		iter = mapnodes.end();
	}

	// =================================================================================== //

	/** Clear the connectivity of octants.
	 */
	void clearConnectivity() {
		u32vector2D().swap(nodes);
		u32vector2D().swap(connectivity);
	}

	// =================================================================================== //

	/** Update the connectivity of octants.
	 */
	void updateConnectivity() {
		clearConnectivity();
		computeConnectivity();
	}

	// =================================================================================== //

	/** Compute the connectivity of ghost octants and store the coordinates of nodes.
	 */
	void computeghostsConnectivity() {
		map<uint64_t, vector<uint32_t> > mapnodes;
		map<uint64_t, vector<uint32_t> >::iterator iter, iterend;
		uint32_t i, k, counter;
		uint64_t morton;
		uint32_t noctants = size_ghosts;
		u32vector2D octnodes;
		uint8_t j;

		octnodes.reserve(global2D.nnodes);

		if (ghostsnodes.size() == 0){
			ghostsconnectivity.resize(noctants);
			for (i = 0; i < noctants; i++){
				ghosts[i].getNodes(octnodes);
				for (j = 0; j < global2D.nnodes; j++){
					morton = mortonEncode_magicbits(octnodes[j][0], octnodes[j][1]);
					if (mapnodes[morton].size()==0){
						for (k = 0; k < 3; k++){
							mapnodes[morton].push_back(octnodes[j][k]);
						}
					}
					mapnodes[morton].push_back(i);
				}
				u32vector2D().swap(octnodes);
			}
			iter	= mapnodes.begin();
			iterend	= mapnodes.end();
			uint32_t numnodes = mapnodes.size();
			ghostsnodes.resize(numnodes);
			counter = 0;
			while (iter != iterend){
				vector<uint32_t> nodecasting(iter->second.begin(), iter->second.begin()+3);
				ghostsnodes[counter] = nodecasting;
				ghostsnodes[counter].shrink_to_fit();
				for(vector<uint32_t>::iterator iter2 = iter->second.begin()+3; iter2 != iter->second.end(); iter2++){
					if (ghostsconnectivity[int(*iter2)].size()==0){
						ghostsconnectivity[int(*iter2)].reserve(4);
					}
					ghostsconnectivity[int(*iter2)].push_back(counter);
				}
				mapnodes.erase(iter++);
				counter++;
			}
			ghostsnodes.shrink_to_fit();
			//Slow. Memory saving.
			for (int ii=0; ii<noctants; ii++){
				ghostsconnectivity[ii].shrink_to_fit();
			}
			ghostsconnectivity.shrink_to_fit();
		}
		iter = mapnodes.end();
	}

	// =================================================================================== //

	/** Clear the connectivity of ghost octants.
	 */
	void clearghostsConnectivity() {
		u32vector2D().swap(ghostsnodes);
		u32vector2D().swap(ghostsconnectivity);
	}

	// =================================================================================== //

	/** Update the connectivity of ghost octants.
	 */
	void updateghostsConnectivity() {
		clearghostsConnectivity();
		computeghostsConnectivity();
	}

	// =============================================================================== //


};//end Class_Local_Tree<2> specialization;
<|MERGE_RESOLUTION|>--- conflicted
+++ resolved
@@ -2289,11 +2289,6 @@
 					Dxstar = int32_t((cx-1)/2)*(octants[idxtry].getSize()) + int32_t((cx+1)/2)*size;
 					Dystar = int32_t((cy-1)/2)*(octants[idxtry].getSize()) + int32_t((cy+1)/2)*size;
 					//					if ((abs(Dh) == ((1-(iface%2))*octants[idxtry].getSize() + (iface%2)*size))){
-<<<<<<< HEAD
-					if( (Mortontry <= Morton && octants[idxtry].level < oct->level) || (Mortontry >= Morton && octants[idxtry].level > oct->level)){
-						if (Dx == Dxstar && Dy == Dystar){
-							neighbours.push_back(idxtry);
-=======
 
 					uint32_t x0 = oct->x;
 					uint32_t x1 = x0 + size;
@@ -2316,7 +2311,6 @@
 							if((abs(cx)*((y0>=y0try)*(y0<y1try))) + (abs(cy)*((x0>=x0try)*(x0<x1try)))){
 								neighbours.push_back(idxtry);
 							}
->>>>>>> 3e7cd7fd
 						}
 					}
 
