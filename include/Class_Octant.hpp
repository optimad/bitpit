--- conflicted
+++ resolved
@@ -63,23 +63,6 @@
 	// Basic Get/Set methods --------------------------------------------------------- //
 
 public:
-<<<<<<< HEAD
-	uint32_t  getx() const;
-	uint32_t  gety() const;
-	uint32_t  getz() const;
-	uint8_t   getlevel() const;
-	int8_t    getmarker() const;
-	bool      getbound(uint8_t face) const;		// Get if face is boundary
-	bool      getpbound(uint8_t face) const;	// Get if face is process boundary
-	bool      getisnewR() const;				// Get if octant is new after refinement
-	bool      getisnewC() const;				// Get if octant is new after coarsening
-	bool      getbalance() const;				// Get if balancing-blocked octant
-	bool      getisghost() const;				// For ghostbusters : get if octant is a ghost
-
-	void      setmarker(int8_t marker);			// Set refinement/coarsening marker
-	void      setbalance(bool balance);			// Set if balancing-blocked octant
-	uint64_t  computeMorton();					// Compute Morton index of the octant (without level)
-=======
 	uint32_t  getX() const;
 	uint32_t  getY() const;
 	uint32_t  getZ() const;
@@ -94,8 +77,7 @@
 
 	void      setMarker(int8_t marker);			// Set refinement/coarsening marker
 	void      setBalance(bool balance);			// Set if balancing-blocked octant
-
->>>>>>> 059bc49b
+	uint64_t  computeMorton();					// Compute Morton index of the octant (without level)
 private:
 	void      setLevel(uint8_t level);
 
