--- conflicted
+++ resolved
@@ -83,16 +83,8 @@
 
     bool compareSelectedTypes(unsigned short, ElementType) const;
     void displayHistogram(long, const std::vector<double>&, const std::vector<double>&, const std::string&, std::ostream&, unsigned int padding = 0) const;
-<<<<<<< HEAD
 
     bool haveSameOrientation(const Cell &cell_A, int face_A, const Cell &cell_B, int face_B) const;
-
-protected:
-    int m_spaceDim;
-=======
-
-    bool haveSameOrientation(const Cell &cell_A, int face_A, const Cell &cell_B, int face_B) const;
->>>>>>> ba67a4ae
 
 protected:
 #if BITPIT_ENABLE_MPI==1
