--- conflicted
+++ resolved
@@ -1003,16 +1003,12 @@
 void DiscretizationStencilSolver<stencil_t>::update(std::size_t nRows, const long *rows,
                                                     const StencilSolverAssembler &assembler)
 {
-<<<<<<< HEAD
-    update(nRows, rows, static_cast<const StencilSolverAssembler &>(assembler));
-=======
     auto discretizationAssembler = dynamic_cast<const DiscretizationStencilSolverAssembler<stencil_t> *>(&assembler);
     if (!discretizationAssembler) {
         throw std::runtime_error("Unable to update the stencil solver: assembler is not a DiscretizationStencilSolverAssembler.");
     }
 
     update(nRows, rows, *discretizationAssembler);
->>>>>>> ba67a4ae
 }
 
 /*!
